"use client"

import {
  Bot,
  ChevronDown,
  FileText,
  Zap,
  Send,
  Settings,
  Database,
  Activity,
  CreditCard,
  BarChart3,
  TrendingUp,
  Clock,
  Download,
  User,
  SquareChevronRight,
  SquarePlus,
  ShieldCheck,
  Upload,
  Cloud,
  Brain,
  Target,
  Shield,
  Link,
  Gauge,
  Moon,
  Scale,
  Search,
} from "lucide-react"

import { Separator } from "@/components/ui/separator"
import Image from "next/image"

import { useState, useEffect, useRef, useMemo } from "react"
import * as React from "react"
import { Card, CardContent } from "@/components/ui/card"
import { Button } from "@/components/ui/button"
import { AssistantBubble } from "@/components/AssistantBubble"
import { LineChart, Line, XAxis, YAxis, ResponsiveContainer, Tooltip, CartesianGrid, ReferenceLine, Label } from "recharts"
import { CalendarIcon, Copy, RefreshCw, ImageUp, Camera, FolderClosed, Github, AlertTriangle, Factory } from "lucide-react"
import { RiskSummarySchema, MetricsOverviewSchema, HealthRunSchema, EventsResponseSchema, DataSourcesSchema, EvidenceExportSchema, BinanceOverviewSchema } from "@/types/api.schemas"
import { fetchTyped } from "@/lib/backendAdapter"
import { safe } from "@/lib/safe"
import { resilientFetch } from "@/lib/resilient-api"
import { DegradedModeBanner } from "@/components/DegradedModeBanner"
import { EventsTable } from "@/components/EventsTable"
import { SelftestIndicator } from "@/components/SelftestIndicator"
import type { RiskSummary, HealthRun, EventsResponse, DataSources, EvidenceExport } from "@/types/api"
import type { MetricsOverview } from "@/types/api.schemas"
import {
  MessageSquare,
  GitBranch,
  ClipboardList,
  CloudUpload,
  CalendarCheck2,
  ScaleIcon,
  SquarePen,
} from "lucide-react"

// Different data sets for different time periods
const analyticsData30d = [
  { date: "Aug 6", fnb: 100, absa: 95, standard: 105, nedbank: 98 },
  { date: "Aug 13", fnb: 150, absa: 145, standard: 155, nedbank: 148 },
  { date: "Aug 20", fnb: 200, absa: 190, standard: 210, nedbank: 195 },
  { date: "Aug 27", fnb: 250, absa: 240, standard: 260, nedbank: 245 },
  { date: "Sep 3", fnb: 300, absa: 290, standard: 310, nedbank: 295 },
  { date: "Sep 10", fnb: 350, absa: 330, standard: 370, nedbank: 340 },
]

const analyticsData6m = [
  { date: "Mar '25", fnb: 80, absa: 75, standard: 85, nedbank: 78 },
  { date: "Apr '25", fnb: 120, absa: 115, standard: 125, nedbank: 118 },
  { date: "May '25", fnb: 180, absa: 175, standard: 185, nedbank: 178 },
  { date: "Jun '25", fnb: 220, absa: 210, standard: 230, nedbank: 215 },
  { date: "Jul '25", fnb: 280, absa: 270, standard: 290, nedbank: 275 },
  { date: "Aug '25", fnb: 320, absa: 310, standard: 330, nedbank: 315 },
  { date: "Sep '25", fnb: 350, absa: 330, standard: 370, nedbank: 340 },
]

const analyticsData1y = [
  { date: "Sep '24", fnb: 60, absa: 55, standard: 65, nedbank: 58 },
  { date: "Oct '24", fnb: 80, absa: 75, standard: 85, nedbank: 78 },
  { date: "Nov '24", fnb: 100, absa: 95, standard: 105, nedbank: 98 },
  { date: "Dec '24", fnb: 120, absa: 115, standard: 125, nedbank: 118 },
  { date: "Jan '25", fnb: 140, absa: 135, standard: 145, nedbank: 138 },
  { date: "Feb '25", fnb: 180, absa: 175, standard: 185, nedbank: 178 },
  { date: "Mar '25", fnb: 220, absa: 210, standard: 230, nedbank: 215 },
  { date: "Apr '25", fnb: 260, absa: 250, standard: 270, nedbank: 255 },
  { date: "May '25", fnb: 300, absa: 290, standard: 310, nedbank: 295 },
  { date: "Jun '25", fnb: 320, absa: 310, standard: 330, nedbank: 315 },
  { date: "Jul '25", fnb: 340, absa: 330, standard: 350, nedbank: 335 },
  { date: "Aug '25", fnb: 360, absa: 350, standard: 370, nedbank: 355 },
  { date: "Sep '25", fnb: 350, absa: 330, standard: 370, nedbank: 340 },
]

const analyticsDataYTD = [
  { date: "Jan '25", fnb: 100, absa: 95, standard: 105, nedbank: 98 },
  { date: "Feb '25", fnb: 150, absa: 145, standard: 155, nedbank: 148 },
  { date: "Mar '25", fnb: 200, absa: 190, standard: 210, nedbank: 195 },
  { date: "Apr '25", fnb: 180, absa: 175, standard: 185, nedbank: 178 },
  { date: "May '25", fnb: 250, absa: 240, standard: 260, nedbank: 245 },
  { date: "Jun '25", fnb: 300, absa: 290, standard: 310, nedbank: 295 },
  { date: "Jul '25", fnb: 280, absa: 270, standard: 290, nedbank: 275 },
  { date: "Aug '25", fnb: 400, absa: 380, standard: 420, nedbank: 390 },
  { date: "Sep '25", fnb: 350, absa: 330, standard: 370, nedbank: 340 },
]

// Financial Compliance Dashboard - Main Component (CI Test)
// Dashboard button styling - keep original sizing, only change colors
const dashboardBtnClass = "border-[#AFC8FF] text-black bg-[#AFC8FF] hover:bg-[#9FBCFF] text-[9px] h-5 px-2 font-normal"

// Dashboard CTA button styling - pastel blue bg + black text for the 13 specific CTA buttons
const dashboardCtaBtnClass = "bg-[#AFC8FF] text-black hover:bg-[#9FBCFF] active:bg-[#95B4FF] ring-1 ring-inset ring-[#8FB3FF]/80 focus:outline-none focus-visible:ring-2 focus-visible:ring-[#6FA0FF] shadow-sm text-[9px] h-5 px-2 font-normal rounded-full disabled:bg-[#AFC8FF]/60 disabled:text-black/60 disabled:ring-[#8FB3FF]/50 disabled:cursor-not-allowed disabled:opacity-100"

// Custom hook for auto-resizing textarea
function useAutosizeTextarea(
  ref: React.RefObject<HTMLTextAreaElement>,
  value: string,
  opts: { minPx?: number; maxVh?: number } = {}
) {
  const { minPx = 112, maxVh = 40 } = opts;

  React.useLayoutEffect(() => {
    const el = ref.current;
    if (!el) return;

    // apply min/max every run (cheap & avoids CSS drift)
    el.style.minHeight = `${minPx}px`;
    el.style.maxHeight = `${maxVh}vh`;

    // measure -> grow to content, clamped by CSS max-height
    el.style.height = "auto";
    const next = el.scrollHeight;
    el.style.height = next + "px";

    // show scrollbar only when clamped
    const computed = getComputedStyle(el);
    const maxPx = parseFloat(computed.maxHeight);
    el.style.overflowY = el.scrollHeight > maxPx ? "auto" : "hidden";
  }, [ref, value, minPx, maxVh]);

  // keep height sensible on viewport changes
  React.useEffect(() => {
    const el = ref.current;
    if (!el) return;
    const onResize = () => {
      el.style.height = "auto";
      el.style.height = el.scrollHeight + "px";
    };
    window.addEventListener("resize", onResize);
    return () => window.removeEventListener("resize", onResize);
  }, [ref]);
}

export default function CursorDashboard() {
  const [activeTab, setActiveTab] = useState<"agents" | "dashboard">("agents")
  const [selectedTimeframe, setSelectedTimeframe] = useState<"30d" | "6m" | "1y" | "ytd">("ytd")
  const [isCalendarOpen, setIsCalendarOpen] = useState(false)
  const [isDesktop, setIsDesktop] = useState(false)
  const [isInputFocused, setIsInputFocused] = useState(false)
  const [activeAgent, setActiveAgent] = useState<string | null>(null)
  const textareaRef = useRef<HTMLTextAreaElement>(null)
  
  // Helper function to truncate text to specified length
  const truncateText = (text: string, maxLength: number = 40) => {
    return text.length > maxLength ? text.slice(0, maxLength - 1).trimEnd() + "…" : text;
  };
  
  // Risk summary state
  const [riskSummary, setRiskSummary] = useState<RiskSummary | null>(null)
  const [riskSummaryLoading, setRiskSummaryLoading] = useState(false)
  const [riskSummaryError, setRiskSummaryError] = useState<string | null>(null)
  
  // Metrics overview state
  const [metricsOverview, setMetricsOverview] = useState<MetricsOverview | null>(null)
  const [metricsLoading, setMetricsLoading] = useState(false)
  const [metricsError, setMetricsError] = useState<string | null>(null)
  
  // Health run state
  const [healthRun, setHealthRun] = useState<HealthRun | null>(null)
  const [healthLoading, setHealthLoading] = useState(false)
  const [healthError, setHealthError] = useState<string | null>(null)
  
  // Events state
  const [events, setEvents] = useState<EventsResponse | null>(null)
  const [eventsLoading, setEventsLoading] = useState(false)
  const [eventsError, setEventsError] = useState<string | null>(null)
  
  // Data sources state
  const [dataSources, setDataSources] = useState<DataSources | null>(null)
  const [dataSourcesLoading, setDataSourcesLoading] = useState(false)
  const [dataSourcesError, setDataSourcesError] = useState<string | null>(null)
  
  // Evidence export state
  const [evidenceExport, setEvidenceExport] = useState<EvidenceExport | null>(null)
  const [evidenceLoading, setEvidenceLoading] = useState(false)
  const [evidenceError, setEvidenceError] = useState<string | null>(null)
  
  // Degraded mode state
  const [isDegradedMode, setIsDegradedMode] = useState(false)
  const [lastHeartbeat, setLastHeartbeat] = useState<number | null>(null)

  // Evidence export handler
  const handleEvidenceExport = async () => {
    setEvidenceLoading(true)
    setEvidenceError(null)
    
    try {
      // Use resilient fetch for evidence export with longer timeout
      const response = await fetch('/api/evidence/export', { 
        method: 'GET',
        signal: AbortSignal.timeout(30000) // 30 second timeout for file generation
      })
      
      if (!response.ok) {
        throw new Error(`HTTP ${response.status}`)
      }

      // Try to read filename from header; fallback if absent
      const cd = response.headers.get('content-disposition') || ''
      const match = cd.match(/filename="?(.+?)"?$/)
      const fname = match?.[1] ?? 'acd-evidence.zip'

      const blob = await response.blob()
      const url = URL.createObjectURL(blob)
      const a = document.createElement('a')
      a.href = url
      a.download = fname
      document.body.appendChild(a)
      a.click()
      a.remove()
      URL.revokeObjectURL(url)
      
      setEvidenceExport({
        requestedAt: new Date().toISOString(),
        status: 'READY',
        bundleId: fname.replace('.zip', ''),
        url: url
      })
      
      console.log('Evidence package downloaded successfully')
    } catch (error) {
      console.error('Evidence export failed', error)
      const errorMessage = error instanceof Error ? error.message : 'Failed to export evidence'
      setEvidenceError(errorMessage)
      console.error(`Evidence export failed: ${errorMessage}`)
    } finally {
      setEvidenceLoading(false)
    }
  }
  const [selectedDate, setSelectedDate] = useState<{ from: Date | undefined; to?: Date | undefined } | undefined>({
    from: new Date(),
    to: new Date(),
  })
  const [isClient, setIsClient] = useState(false)
  const [inputValue, setInputValue] = useState("")
  const [activeSidebarItem, setActiveSidebarItem] = useState<
    | "overview"
    | "configuration"
    | "data-sources"
    | "ai-economists"
    | "health-checks"
    | "events-log"
    | "billing"
    | "compliance"
    | "contact"
  >("overview")

  // Add state for selected agent type
  const [selectedAgent, setSelectedAgent] = useState("Europe")
  const [selectedIndustry, setSelectedIndustry] = useState("Crypto")
  const [uploadedFiles, setUploadedFiles] = useState<string[]>([])

  // Helper function to map region names to acronyms
  const getRegionAcronym = (regionName: string): string => {
    const mapping: Record<string, string> = {
      "Europe": "EU",
      "South Africa": "SA", 
      "United States": "USA",
      "Australia": "AUS"
    }
    return mapping[regionName] || "EU"
  }

  // Helper function to map industry names to acronyms
  const getIndustryAcronym = (industryName: string): string => {
    const mapping: Record<string, string> = {
      "All": "All",
      "Travel & Hospitality": "Travel",
      "E-commerce": "E-com",
      "Shipping & Logistics": "Logistics",
      "Media & Advertising": "Media",
      "Real-Estate": "Real",
      "Telecommunications": "Telecom",
      "Financial services": "Finance"
    }
    return mapping[industryName] || "Crypto"
  }

  // Configuration input field states
  const [changeThreshold, setChangeThreshold] = useState("5%")
  const [confidenceLevel, setConfidenceLevel] = useState("95%")
  const [updateFrequency, setUpdateFrequency] = useState("5m")
  const [sensitivityLevel, setSensitivityLevel] = useState("Medium")
  const [maxDataAge, setMaxDataAge] = useState("10m")
  const [autoDetectMarketChanges, setAutoDetectMarketChanges] = useState(true)
  const [enableLiveMonitoring, setEnableLiveMonitoring] = useState(true)
  const [checkDataQuality, setCheckDataQuality] = useState(true)
  const [bloombergDataFeed, setBloombergDataFeed] = useState(false)
  const [showEventModal, setShowEventModal] = useState(false)
  const [initialAgentMessage, setInitialAgentMessage] = useState("")
  const [messages, setMessages] = useState<
    Array<{ id: string; type: "user" | "agent"; content: string; timestamp: Date }>
  >([])
  const [hasEngaged, setHasEngaged] = useState<boolean>(false)
  const [isAssistantTyping, setIsAssistantTyping] = useState<boolean>(false)
  
  // track whether at least one user message has been sent in this session
  const [hasStartedChat, setHasStartedChat] = useState(false)

  // if you already have `messages` state, you can also derive it:
  const chatStartedFromHistory = useMemo(
    () => messages?.some(m => m.type === 'user') ?? false,
    [messages]
  )

  // prefer explicit flip on first send; keep derived as safety net
  const chatStarted = hasStartedChat || chatStartedFromHistory
  
  // Upload menu state
  const [isUploadMenuOpen, setIsUploadMenuOpen] = useState<boolean>(false)
  const [uploadMenuAnchorRef, setUploadMenuAnchorRef] = useState<HTMLButtonElement | null>(null)
  const [uploadMenuFocusIndex, setUploadMenuFocusIndex] = useState<number>(-1)
  const [isGitHubModalOpen, setIsGitHubModalOpen] = useState<boolean>(false)
  const [gitHubRepoUrl, setGitHubRepoUrl] = useState<string>("")
  
  // Role dropdown state
  const [isRoleDropdownOpen, setIsRoleDropdownOpen] = useState<boolean>(false)
  const [roleDropdownFocusIndex, setRoleDropdownFocusIndex] = useState<number>(-1)

  // Industry dropdown state
  const [isIndustryDropdownOpen, setIsIndustryDropdownOpen] = useState<boolean>(false)
  const [industryDropdownFocusIndex, setIndustryDropdownFocusIndex] = useState<number>(-1)
  
  // Dual-trigger dropdown refs and state
  const triggerClusterRef = useRef<HTMLDivElement | null>(null)
  const triggerIconRef = useRef<HTMLButtonElement | null>(null)
  const triggerTextRef = useRef<HTMLButtonElement | null>(null)
  const firstOptionRef = useRef<HTMLButtonElement | null>(null)
  const lastTriggerUsed = useRef<'icon' | 'text'>('text')

  // Industry dropdown refs
  const industryTriggerRef = useRef<HTMLButtonElement | null>(null)
  
  // Messages scroll ref
  const scrollRef = useRef<HTMLDivElement | null>(null)

  // Activate auto-resize for textarea
  useAutosizeTextarea(textareaRef, inputValue, { minPx: 112, maxVh: 40 })

  // Scroll to bottom helper
  function scrollToBottom(behavior: ScrollBehavior = 'auto') {
    const el = scrollRef.current;
    if (!el) return;
    el.scrollTo({ top: el.scrollHeight, behavior });
  }

  useEffect(() => {
    setIsClient(true)
  }, [])

  // Detect desktop for autoFocus (avoid mobile zoom)
  useEffect(() => {
    const checkDesktop = () => {
      setIsDesktop(window.innerWidth >= 1024)
    }
    checkDesktop()
    window.addEventListener('resize', checkDesktop)
    return () => window.removeEventListener('resize', checkDesktop)
  }, [])

  // Manual focus for desktop (after isDesktop is determined)
  useEffect(() => {
    if (isDesktop && textareaRef.current) {
      textareaRef.current.focus()
    }
  }, [isDesktop])

  // Restore focus after assistant finishes typing (desktop only)
  useEffect(() => {
    if (isDesktop && !isAssistantTyping && textareaRef.current) {
      // Small delay to ensure the UI has updated
      setTimeout(() => {
        if (textareaRef.current) {
          textareaRef.current.focus()
        }
      }, 100)
    }
  }, [isAssistantTyping, isDesktop])

  // Auto-scroll to bottom when messages change
  useEffect(() => {
    if (!scrollRef.current) return;
    scrollToBottom('smooth');
  }, [messages.length])

  // Handle click outside to close upload menu and role dropdown
  useEffect(() => {
    const handleClickOutside = (event: MouseEvent) => {
      if (isUploadMenuOpen && uploadMenuAnchorRef && !uploadMenuAnchorRef.contains(event.target as Node)) {
        handleUploadMenuClose()
      }
      if (isRoleDropdownOpen) {
        const target = event.target as Node
        // Check if click is inside trigger cluster or dropdown
        if (triggerClusterRef.current?.contains(target)) return
        if (document.getElementById('role-dropdown')?.contains(target)) return
        if (document.getElementById('industry-dropdown')?.contains(target)) return
        closeRoleDropdown()
        closeIndustryDropdown()
        restoreFocusToTrigger(lastTriggerUsed.current)
      }
    }

    if (isUploadMenuOpen || isRoleDropdownOpen || isIndustryDropdownOpen) {
      document.addEventListener('mousedown', handleClickOutside)
      return () => document.removeEventListener('mousedown', handleClickOutside)
    }
  }, [isUploadMenuOpen, uploadMenuAnchorRef, isRoleDropdownOpen, isIndustryDropdownOpen])

  // Focus first option when opening dropdown
  useEffect(() => {
    if (isRoleDropdownOpen) {
      requestAnimationFrame(() => firstOptionRef.current?.focus())
    }
  }, [isRoleDropdownOpen])

  // Heartbeat check for degraded mode
  useEffect(() => {
    const checkHeartbeat = async () => {
      const result = await fetchTyped('/status', RiskSummarySchema)
      setLastHeartbeat(0) // Mock always fresh
      setIsDegradedMode(false)
    }

    if (isClient) {
      checkHeartbeat()
      const interval = setInterval(checkHeartbeat, 30000) // Check every 30s
      return () => clearInterval(interval)
    }
  }, [isClient])

  // Fetch risk summary data when timeframe changes
  useEffect(() => {
    const fetchRiskSummary = async () => {
      if (!isClient) return
      
      setRiskSummaryLoading(true)
      setRiskSummaryError(null)
      
      const result = await fetchTyped(`/risk/summary?timeframe=${selectedTimeframe}`, RiskSummarySchema)
      
      setRiskSummary(result as RiskSummary)
      setRiskSummaryError(null)
      setIsDegradedMode(false)
      
      setRiskSummaryLoading(false)
    }

    fetchRiskSummary()
  }, [selectedTimeframe, isClient])

  // Fetch metrics overview data when timeframe changes
  // Fetch Binance overview data (preview only)
  const fetchBinanceOverview = async () => {
    if (!isClient) return
    
    setMetricsLoading(true)
    setMetricsError(null)
    
    try {
      console.log(`🔍 [UI Frontend] Starting Binance overview fetch...`)
      const result = await fetchTyped(`/exchanges/binance/overview?symbol=BTCUSDT&tf=5m`, BinanceOverviewSchema)
      
      console.log(`✅ [UI Frontend] Received result from fetchTyped`)
      console.log(`📊 [UI Frontend] Result type: ${typeof result}`)
      if (result && typeof result === "object") {
        console.log(`📊 [UI Frontend] Result keys:`, Object.keys(result as Record<string, unknown>))
      }
      
      // Convert Binance data to metrics overview format
      const binanceData = result as any
      
      console.log(`📊 [UI Frontend] Full Binance data:`, JSON.stringify(binanceData, null, 2))
      console.log(`📊 [UI Frontend] Binance data venue: ${binanceData.venue}`)
      console.log(`📊 [UI Frontend] Binance data symbol: ${binanceData.symbol}`)
      console.log(`📊 [UI Frontend] Binance data error: ${binanceData.error}`)
      console.log(`📊 [UI Frontend] Binance data OHLCV length: ${binanceData.ohlcv ? binanceData.ohlcv.length : 'undefined'}`)
      console.log(`📊 [UI Frontend] Binance data OHLCV type: ${typeof binanceData.ohlcv}`)
      console.log(`📊 [UI Frontend] Binance data OHLCV is array: ${Array.isArray(binanceData.ohlcv)}`)
      
      if (binanceData.ohlcv && binanceData.ohlcv.length > 0) {
        console.log(`📊 [UI Frontend] First OHLCV bar:`, binanceData.ohlcv[0])
        console.log(`📊 [UI Frontend] Last OHLCV bar:`, binanceData.ohlcv[binanceData.ohlcv.length - 1])
      }
      
      // PRIORITIZE OHLCV DATA OVER ERROR FIELD
      // Only show error if OHLCV is truly missing or empty
      if (binanceData.ohlcv && binanceData.ohlcv.length > 0) {
        console.log(`✅ [UI Frontend] OHLCV data is valid (${binanceData.ohlcv.length} bars), creating mock overview`)
        // Create mock metrics overview from Binance data
        const mockOverview: MetricsOverview = {
          timeframe: selectedTimeframe as any,
          updatedAt: binanceData.asOf,
          items: [
            {
              key: "stability",
              label: "Market Stability", 
              score: 85,
              direction: "UP",
              note: `Binance ${binanceData.symbol} - Mid: $${binanceData.ticker.mid.toFixed(2)}`
            },
            {
              key: "synchronization",
              label: "Price Synchronization",
              score: 23,
              direction: "FLAT", 
              note: "Single venue - no cross-venue sync"
            },
            {
              key: "environmentalSensitivity",
              label: "Environmental Sensitivity",
              score: 67,
              direction: "DOWN",
              note: `Last 24h: ${binanceData.ohlcv.length} bars`
            }
          ]
        }
        console.log(`🎯 [UI Frontend] Setting metrics overview with ${mockOverview.items.length} items`)
        setMetricsOverview(mockOverview)
        setMetricsError(null)
        setIsDegradedMode(false)
      } else if (binanceData.error === 'binance_no_ohlcv') {
        console.log(`⚠️ [UI Frontend] No OHLCV data and binance_no_ohlcv error, showing error message`)
        setMetricsError('No recent candles from Binance (5m). Try 15m.')
        setIsDegradedMode(true)
      } else {
        console.log(`❌ [UI Frontend] No OHLCV data from Binance, throwing error`)
        throw new Error('No OHLCV data from Binance')
      }
      
      console.log(`✅ [UI Frontend] Successfully processed Binance data`)
      
    } catch (error) {
      console.error('❌ [UI Frontend] Binance overview fetch failed:', error)
      setMetricsError('Binance data temporarily unavailable')
      setIsDegradedMode(true)
    }
    
    setMetricsLoading(false)
  }

  useEffect(() => {
    const fetchMetricsOverview = async () => {
      if (!isClient) return
      
      // Check if Binance preview is enabled
      const isBinancePreview = process.env.NEXT_PUBLIC_PREVIEW_BINANCE === 'true'
      
      if (isBinancePreview) {
        await fetchBinanceOverview()
      } else {
      setMetricsLoading(true)
      setMetricsError(null)
      
      const result = await fetchTyped(`/metrics/overview?timeframe=${selectedTimeframe}`, MetricsOverviewSchema)
      
      setMetricsOverview(result as MetricsOverview)
      setMetricsError(null)
      setIsDegradedMode(false)
      
      setMetricsLoading(false)
      }
    }

    fetchMetricsOverview()
  }, [selectedTimeframe, isClient])

  // Fetch health run data
  useEffect(() => {
    const fetchHealthRun = async () => {
      if (!isClient) return
      
      setHealthLoading(true)
      setHealthError(null)
      
      const result = await fetchTyped('/health/run', HealthRunSchema)
      
      setHealthRun(result as HealthRun)
      setHealthError(null)
      setIsDegradedMode(false)
      
      setHealthLoading(false)
    }

    fetchHealthRun()
  }, [isClient])

  // Fetch events data when timeframe changes
  useEffect(() => {
    const fetchEvents = async () => {
      if (!isClient) return
      
      setEventsLoading(true)
      setEventsError(null)
      
      const result = await fetchTyped(`/events?timeframe=${selectedTimeframe}`, EventsResponseSchema)
      
      setEvents(result as EventsResponse)
      setEventsError(null)
      setIsDegradedMode(false)
      
      setEventsLoading(false)
    }

    fetchEvents()
  }, [selectedTimeframe, isClient])

  // Fetch data sources status
  useEffect(() => {
    const fetchDataSources = async () => {
      if (!isClient) return
      
      setDataSourcesLoading(true)
      setDataSourcesError(null)
      
      const result = await fetchTyped('/datasources/status', DataSourcesSchema)
      
      setDataSources(result as DataSources)
      setDataSourcesError(null)
      setIsDegradedMode(false)
      
      setDataSourcesLoading(false)
    }

    fetchDataSources()
  }, [isClient])

  // Close calendar when switching to agents tab and reset sidebar when switching to dashboard
  const handleTabChange = (tab: "agents" | "dashboard") => {
    setActiveTab(tab)
    if (tab === "agents") {
      setIsCalendarOpen(false)
    } else if (tab === "dashboard") {
      setActiveSidebarItem("overview")
    }
  }

  const handleSendMessage = async (customMessage?: string) => {
    const messageContent = customMessage || inputValue.trim()
    if (!messageContent) return

    // Remove focus from input during message sending (desktop only)
    if (isDesktop && textareaRef.current) {
      textareaRef.current.blur()
    }

    // Clear input immediately
    setInputValue("")
    
    // Show typing loader immediately
    setIsAssistantTyping(true)

    // Add user message
    const userMessage = {
      id: Date.now().toString(),
      type: "user" as const,
      content: messageContent,
      timestamp: new Date(),
    }

    setMessages((prev) => [...prev, userMessage])
    setHasEngaged(true)
    // once the first message is actually sent, lock this in
    setHasStartedChat(true)
    
    // Scroll to bottom after adding user message
    requestAnimationFrame(() => scrollToBottom('auto'))

    // Check if we should use the API or local mock
    const useApi = process.env.NEXT_PUBLIC_AGENT_CHAT_ENABLED === 'true'
    const streamEnabled = process.env.NEXT_PUBLIC_AGENT_CHAT_STREAM === 'true'

    if (useApi) {
      // Use API route
      try {
        const messagesForApi = [
          ...messages,
          { role: 'user' as const, content: messageContent }
        ]
        
        // Create AbortController for request cancellation
        const abortController = new AbortController()
        let res: Response | null = null
        
        if (streamEnabled) {
          // Streaming mode
          try {
            res = await fetch('/api/agent/chat', {
              method: 'POST',
              headers: { 'Content-Type': 'application/json' },
              body: JSON.stringify({ 
                messages: messagesForApi,
                sessionId: `session_${Date.now()}`
              }),
              signal: abortController.signal,
            })
            
            if (res.headers.get('content-type')?.includes('text/event-stream')) {
              // Handle streaming response
              const reader = res.body?.getReader()
              if (!reader) throw new Error('No reader available')
              
              const decoder = new TextDecoder()
              let buffer = ''
              
              // Create initial agent message
              const agentMessageId = (Date.now() + 1).toString()
              const agentResponse = {
                id: agentMessageId,
                type: "agent" as const,
                content: '',
                timestamp: new Date(),
              }
              setIsAssistantTyping(false) // Hide loader when streaming starts
              setMessages((prev) => [...prev, agentResponse])
              
              // Read streaming chunks
              while (true) {
                const { done, value } = await reader.read()
                if (done) break
                
                buffer += decoder.decode(value, { stream: true })
                const lines = buffer.split('\n')
                buffer = lines.pop() || ''
                
                for (const line of lines) {
                  if (line.trim() === '') continue
                  
                  if (line.startsWith('data: ')) {
                    const data = line.slice(6)
                    if (data === '[DONE]') break
                    
                    try {
                      const parsed = JSON.parse(data)
                      if (parsed.text) {
                        // Append text to existing agent message
                        setMessages((prev) => prev.map(msg => 
                          msg.id === agentMessageId 
                            ? { ...msg, content: msg.content + parsed.text }
                            : msg
                        ))
                      }
                    } catch (e) {
                      // Ignore malformed JSON
                    }
                  }
                }
              }
              return // Exit early if streaming succeeded
            } else {
              // Fallback to non-streaming if response is not streamed
              const data = await res.json()
              
              // Check if this is an error response
              if (data.error) {
                const agentResponse = {
                  id: (Date.now() + 1).toString(),
                  type: "agent" as const,
                  content: `I encountered an error: ${data.error}. Please try again.`,
                  timestamp: new Date(),
                }
                setIsAssistantTyping(false) // Hide loader
                setMessages((prev) => [...prev, agentResponse])
              } else {
                const agentResponse = {
                  id: (Date.now() + 1).toString(),
                  type: "agent" as const,
                  content: data.reply,
                  timestamp: new Date(),
                }
                setIsAssistantTyping(false) // Hide loader
                setMessages((prev) => [...prev, agentResponse])
              }
              return // Exit early if non-streaming fallback succeeded
            }
          } catch (streamError) {
            console.error('Streaming failed, falling back to non-streaming:', streamError)
            // Fall through to non-streaming implementation
          }
        }
        
        // Non-streaming mode (fallback or default)
        if (!streamEnabled || !res) {
          res = await fetch('/api/agent/chat', {
            method: 'POST',
            headers: { 'Content-Type': 'application/json' },
            body: JSON.stringify({ 
              messages: messagesForApi,
              sessionId: `session_${Date.now()}`
            }),
            signal: abortController.signal,
          })
          
          const data = await res.json()
          
          // Check if this is an error response
          if (data.error) {
            const agentResponse = {
              id: (Date.now() + 1).toString(),
              type: "agent" as const,
              content: `I encountered an error: ${data.error}. Please try again.`,
              timestamp: new Date(),
            }
            setIsAssistantTyping(false) // Hide loader
            setMessages((prev) => [...prev, agentResponse])
          } else {
            const agentResponse = {
              id: (Date.now() + 1).toString(),
              type: "agent" as const,
              content: data.reply,
              timestamp: new Date(),
            }
            setIsAssistantTyping(false) // Hide loader
            setMessages((prev) => [...prev, agentResponse])
          }
        }
      } catch (error) {
        console.error('API call failed:', error)
        // Fallback to mock response on API error
        const agentResponse = {
          id: (Date.now() + 1).toString(),
          type: "agent" as const,
          content: `I apologize, but I'm experiencing technical difficulties. Please try again in a moment.`,
          timestamp: new Date(),
        }
        setIsAssistantTyping(false) // Hide loader
        setMessages((prev) => [...prev, agentResponse])
      }
    } else {
      // Use local mock (original behavior)
    setTimeout(() => {
      let agentResponseContent = ""

      if (messageContent === "Help me log a market event") {
        agentResponseContent = `Sounds good, I'll help you log a market event for analysis. I need to understand what happened and its potential implications. Don't worry if you don't have all the details - we can work through this together. What caught your attention that made you want to log this event?

It would also be helpful if you described:
• What market behavior did you observe?
• When did this occur?
• Which companies or participants were involved?`
      } else {
        agentResponseContent = `Thank you for your message: "${messageContent}". I'm your AI economist assistant and I'm here to help you analyze market data, check compliance, and generate reports. How can I assist you today?`
      }

      const agentResponse = {
        id: (Date.now() + 1).toString(),
        type: "agent" as const,
        content: agentResponseContent,
        timestamp: new Date(),
      }
        setIsAssistantTyping(false) // Hide loader
      setMessages((prev) => [...prev, agentResponse])
    }, 1000)
    }
  }

  // Helper function to copy message content to clipboard
  const handleCopy = async (content: string) => {
    try {
      await navigator.clipboard.writeText(content)
    } catch (error) {
      console.error('Failed to copy to clipboard:', error)
    }
  }

  // Helper function to regenerate assistant response
  const handleRegenerate = async (messageIndex: number) => {
    // Show typing loader immediately
    setIsAssistantTyping(true)

    try {
      // Remove the current assistant message at the specified index
      setMessages((prev) => prev.filter((_, idx) => idx !== messageIndex))

      // Get all messages up to the point where we want to regenerate
      const messagesUpToIndex = messages.slice(0, messageIndex)
      
      // Find the last user message to use as the query
      const lastUserMessage = messagesUpToIndex.reverse().find(msg => msg.type === "user")
      
      if (!lastUserMessage) {
        console.error('No user message found for regeneration')
        setIsAssistantTyping(false)
        return
      }

      // Check if we should use the API or local mock
      if (process.env.NEXT_PUBLIC_AGENT_CHAT_ENABLED === 'true') {
        const streamEnabled = process.env.NEXT_PUBLIC_AGENT_CHAT_STREAM === 'true'
        let res: Response | null = null

        if (streamEnabled) {
          // Streaming mode
          try {
            res = await fetch('/api/agent/chat', {
              method: 'POST',
              headers: { 'Content-Type': 'application/json' },
              body: JSON.stringify({ 
                messages: messagesUpToIndex.map(msg => ({ role: msg.type, content: msg.content })),
                sessionId: `session_${Date.now()}`
              }),
            })

            if (res.ok && res.headers.get('content-type')?.includes('text/event-stream')) {
              const reader = res.body?.getReader()
              if (!reader) throw new Error('No reader available')
              
              const decoder = new TextDecoder()
              let buffer = ''
              
              // Create initial agent message
              const agentMessageId = (Date.now() + 1).toString()
              const agentResponse = {
                id: agentMessageId,
                type: "agent" as const,
                content: '',
                timestamp: new Date(),
              }
              setIsAssistantTyping(false) // Hide loader when streaming starts
              setMessages((prev) => [...prev, agentResponse])
              
              // Read streaming chunks
              while (true) {
                const { done, value } = await reader.read()
                if (done) break
                
                buffer += decoder.decode(value, { stream: true })
                const lines = buffer.split('\n')
                buffer = lines.pop() || ''
                
                for (const line of lines) {
                  if (line.startsWith('data: ')) {
                    const data = line.slice(6)
                    if (data === '[DONE]') continue
                    
                    try {
                      const parsed = JSON.parse(data)
                      if (parsed.text) {
                        // Append text to existing agent message
                        setMessages((prev) => prev.map(msg => 
                          msg.id === agentMessageId 
                            ? { ...msg, content: msg.content + parsed.text }
                            : msg
                        ))
                      }
                    } catch (e) {
                      // Ignore parsing errors for malformed chunks
                    }
                  }
                }
              }
              return // Exit early if streaming succeeded
            } else {
              // Fallback to non-streaming if response is not streamed
              const data = await res.json()
              
              // Check if this is an error response
              if (data.error) {
                const agentResponse = {
                  id: (Date.now() + 1).toString(),
                  type: "agent" as const,
                  content: `I encountered an error: ${data.error}. Please try again.`,
                  timestamp: new Date(),
                }
                setIsAssistantTyping(false) // Hide loader
                setMessages((prev) => [...prev, agentResponse])
              } else {
                const agentResponse = {
                  id: (Date.now() + 1).toString(),
                  type: "agent" as const,
                  content: data.reply,
                  timestamp: new Date(),
                }
                setIsAssistantTyping(false) // Hide loader
                setMessages((prev) => [...prev, agentResponse])
              }
              return // Exit early if non-streaming fallback succeeded
            }
          } catch (streamError) {
            console.error('Streaming failed, falling back to non-streaming:', streamError)
            // Fall through to non-streaming implementation
          }
        }
        
        // Non-streaming mode (fallback or default)
        if (!streamEnabled || !res) {
          res = await fetch('/api/agent/chat', {
            method: 'POST',
            headers: { 'Content-Type': 'application/json' },
            body: JSON.stringify({ 
              messages: messagesUpToIndex.map(msg => ({ role: msg.type, content: msg.content })),
              sessionId: `session_${Date.now()}`
            }),
          })
          
          const data = await res.json()
          
          // Check if this is an error response
          if (data.error) {
            const agentResponse = {
              id: (Date.now() + 1).toString(),
              type: "agent" as const,
              content: `I encountered an error: ${data.error}. Please try again.`,
              timestamp: new Date(),
            }
            setIsAssistantTyping(false) // Hide loader
            setMessages((prev) => [...prev, agentResponse])
          } else {
            const agentResponse = {
              id: (Date.now() + 1).toString(),
              type: "agent" as const,
              content: data.reply,
              timestamp: new Date(),
            }
            setIsAssistantTyping(false) // Hide loader
            setMessages((prev) => [...prev, agentResponse])
          }
        }
      } else {
        // Use local mock (original behavior)
        setTimeout(() => {
          let agentResponseContent = ""

          if (lastUserMessage.content === "Help me log a market event") {
            agentResponseContent = `Sounds good, I'll help you log a market event for analysis. I need to understand what happened and its potential implications. Don't worry if you don't have all the details - we can work through this together. What caught your attention that made you want to log this event?

It would also be helpful if you described:
• What market behavior did you observe?
• When did this occur?
• Which companies or participants were involved?`
          } else {
            agentResponseContent = `Thank you for your message: "${lastUserMessage.content}". I'm your AI economist assistant and I'm here to help you analyze market data, check compliance, and generate reports. How can I assist you today?`
          }

          const agentResponse = {
            id: (Date.now() + 1).toString(),
            type: "agent" as const,
            content: agentResponseContent,
            timestamp: new Date(),
          }
          setIsAssistantTyping(false) // Hide loader
          setMessages((prev) => [...prev, agentResponse])
        }, 1000)
      }
    } catch (error) {
      console.error('Regeneration failed:', error)
      // Fallback to mock response on API error
      const agentResponse = {
        id: (Date.now() + 1).toString(),
        type: "agent" as const,
        content: `I apologize, but I'm experiencing technical difficulties. Please try again in a moment.`,
        timestamp: new Date(),
      }
      setIsAssistantTyping(false) // Hide loader
      setMessages((prev) => [...prev, agentResponse])
    }
  }

  // Upload menu handlers
  const handleFiles = (files: FileList) => {
    console.info('Files selected:', Array.from(files).map(f => ({ name: f.name, size: f.size, type: f.type })))
    // TODO: Wire real file ingestion later
  }

  const handleUploadMenuToggle = (event: React.MouseEvent<HTMLButtonElement>) => {
    event.preventDefault()
    event.stopPropagation()
    setUploadMenuAnchorRef(event.currentTarget)
    setIsUploadMenuOpen(!isUploadMenuOpen)
    setUploadMenuFocusIndex(-1)
  }

  const handleUploadMenuClose = () => {
    setIsUploadMenuOpen(false)
    setUploadMenuFocusIndex(-1)
    uploadMenuAnchorRef?.focus()
  }

  const handleUploadMenuKeyDown = (event: React.KeyboardEvent) => {
    if (!isUploadMenuOpen) return

    switch (event.key) {
      case 'Escape':
        handleUploadMenuClose()
        break
      case 'ArrowDown':
        event.preventDefault()
        setUploadMenuFocusIndex(prev => (prev + 1) % 4)
        break
      case 'ArrowUp':
        event.preventDefault()
        setUploadMenuFocusIndex(prev => (prev - 1 + 4) % 4)
        break
      case 'Enter':
        event.preventDefault()
        if (uploadMenuFocusIndex >= 0) {
          handleUploadAction(uploadMenuFocusIndex)
        }
        break
    }
  }

  const handleUploadAction = (index: number) => {
    const actions = ['photoLibrary', 'takePhoto', 'chooseFiles', 'linkGitHub']
    const action = actions[index]
    
    switch (action) {
      case 'photoLibrary':
        document.getElementById('photo-library-input')?.click()
        break
      case 'takePhoto':
        document.getElementById('camera-input')?.click()
        break
      case 'chooseFiles':
        document.getElementById('file-input')?.click()
        break
      case 'linkGitHub':
        setIsGitHubModalOpen(true)
        break
    }
    handleUploadMenuClose()
  }

  const handleFileInputChange = (event: React.ChangeEvent<HTMLInputElement>, type: string) => {
    if (event.target.files) {
      console.info(`${type} files selected:`, Array.from(event.target.files).map(f => ({ name: f.name, size: f.size, type: f.type })))
      handleFiles(event.target.files)
    }
  }

  const handleGitHubConnect = () => {
    console.info({ repoUrl: gitHubRepoUrl })
    setGitHubRepoUrl("")
    setIsGitHubModalOpen(false)
  }

  // Role dropdown handlers
  const handleRoleDropdownToggle = () => {
    setIsRoleDropdownOpen(!isRoleDropdownOpen)
    setRoleDropdownFocusIndex(-1)
  }

  // Dual-trigger dropdown functions
  const openRoleDropdown = () => setIsRoleDropdownOpen(true)
  const closeRoleDropdown = () => setIsRoleDropdownOpen(false)
  
  const restoreFocusToTrigger = (lastTrigger: 'icon' | 'text') => {
    // Both default and chat views now use unified button with triggerIconRef
    triggerIconRef.current?.focus()
  }

  const handleRoleDropdownClose = () => {
    setIsRoleDropdownOpen(false)
    setRoleDropdownFocusIndex(-1)
  }

  const handleRoleSelect = (role: string) => {
    setSelectedAgent(role)
    handleRoleDropdownClose()
  }

  // Industry dropdown functions
  const openIndustryDropdown = () => setIsIndustryDropdownOpen(true)
  const closeIndustryDropdown = () => setIsIndustryDropdownOpen(false)
  
  const handleIndustrySelect = (industry: string) => {
    setSelectedIndustry(industry)
    setIsIndustryDropdownOpen(false)
    setIndustryDropdownFocusIndex(-1)
  }

  const handleRoleDropdownKeyDown = (event: React.KeyboardEvent) => {
    if (!isRoleDropdownOpen) return

    const roles = ["Europe", "South Africa", "United States", "Australia"]

    switch (event.key) {
      case 'Escape':
        handleRoleDropdownClose()
        break
      case 'ArrowDown':
        event.preventDefault()
        setRoleDropdownFocusIndex(prev => (prev + 1) % roles.length)
        break
      case 'ArrowUp':
        event.preventDefault()
        setRoleDropdownFocusIndex(prev => (prev - 1 + roles.length) % roles.length)
        break
      case 'Enter':
        event.preventDefault()
        if (roleDropdownFocusIndex >= 0) {
          handleRoleSelect(roles[roleDropdownFocusIndex])
        }
        break
    }
  }

  // Dual-trigger keyboard handler
  const onTriggerKeyDown: React.KeyboardEventHandler<HTMLButtonElement> = (e) => {
    if (e.key === 'Enter' || e.key === ' ') { 
      e.preventDefault(); 
      openRoleDropdown(); 
    }
    if (e.key === 'ArrowDown') { 
      e.preventDefault(); 
      openRoleDropdown(); 
    }
  }

  // Get the appropriate data based on selected timeframe
  const getAnalyticsData = () => {
    switch (selectedTimeframe) {
      case "30d":
        return analyticsData30d
      case "6m":
        return analyticsData6m
      case "1y":
        return analyticsData1y
      case "ytd":
        return analyticsDataYTD
      default:
        return analyticsDataYTD
    }
  }

  // Render shell tiles for navigation pages
  const renderShellTiles = (pageTitle: string) => {
    return (
      <div className="space-y-3 max-w-2xl">
        {/* First shell tile with left and right containers */}
        <Card className="bg-bg-tile border-0 shadow-[0_1px_0_rgba(0,0,0,0.20)] rounded-xl">
          <CardContent className="p-4">
            <div className="grid grid-cols-1 gap-6 sm:grid-cols-2">
              <div className="rounded-lg bg-bg-tile shadow-[0_1px_0_rgba(0,0,0,0.10)] p-3 flex flex-col justify-between">
                <div>
                  <h2 className="text-sm font-medium text-[#f9fafb] mb-1">Left Container</h2>
                  <p className="text-xs text-[#a1a1aa] mb-3 leading-relaxed">
                    Shell content for {pageTitle} - Left side
                  </p>
                </div>
                <button className="rounded-full px-3 py-1 text-xs border border-[#2a2a2a] bg-transparent hover:bg-bg-tile text-[#a1a1aa] hover:text-[#f9fafb] self-start">
                  Action Button
                </button>
              </div>
              <div className="rounded-lg bg-bg-tile2 shadow-[0_1px_0_rgba(0,0,0,0.10)] p-3 flex flex-col justify-between">
                <div>
                  <h2 className="text-sm font-medium text-[#f9fafb] mb-1">Right Container</h2>
                  <p className="text-xs text-[#a1a1aa] mb-3 leading-relaxed">
                    Shell content for {pageTitle} - Right side
                  </p>
                </div>
                <button className="rounded-full px-3 py-1 text-xs border border-[#2a2a2a] bg-transparent hover:bg-bg-tile text-[#a1a1aa] hover:text-[#f9fafb] self-start">
                  Action Button
                </button>
              </div>
            </div>
          </CardContent>
        </Card>

        {/* Second shell tile */}
        <Card className="bg-bg-tile border-0 shadow-[0_1px_0_rgba(0,0,0,0.20)] rounded-xl">
          <CardContent className="p-4 text-center">
            <h3 className="text-[#f9fafb] font-medium mb-1.5 text-xs">Second Shell Tile</h3>
            <p className="text-[10px] text-[#a1a1aa] mb-2.5">Additional shell content for {pageTitle} page.</p>
            <Button
              variant="outline"
              className="border-blue-300 text-[#ffffff] bg-blue-300 hover:bg-blue-400 text-[9px] h-5 px-2 font-normal"
            >
              Shell Action
            </Button>
          </CardContent>
        </Card>
      </div>
    )
  }

  const currentData = getAnalyticsData()

  return (
    <div className="min-h-screen bg-[#0f0f10] text-[#f9fafb] font-sans p-4">
      {/* Hidden file inputs for upload menu */}
      <input
        id="photo-library-input"
        type="file"
        accept="image/*"
        multiple
        style={{ display: 'none' }}
        onChange={(e) => handleFileInputChange(e, 'Photo Library')}
      />
      <input
        id="camera-input"
        type="file"
        accept="image/*,video/*"
        capture="environment"
        style={{ display: 'none' }}
        onChange={(e) => handleFileInputChange(e, 'Camera')}
      />
      <input
        id="file-input"
        type="file"
        multiple
        style={{ display: 'none' }}
        onChange={(e) => handleFileInputChange(e, 'Files')}
      />
      {/* Header */}
      <header className="border-b border-[#1a1a1a] px-5 py-1.5 relative">
        <div className="flex items-center justify-between">
          <div className="flex items-center gap-2 flex-shrink-0">
            <button 
              onClick={() => window.location.reload()}
              className="cursor-pointer focus:outline-none"
              aria-label="Refresh page"
            >
              <img 
                src="/ninja-glow-positive.png" 
                alt="Ninja Glow" 
                className="h-14 sm:h-16 md:h-24 w-auto opacity-90 hover:opacity-100 transition-opacity -ml-3 sm:ml-0 flex-shrink-0 object-contain"
              />
            </button>
          </div>

          <nav className="flex gap-4 sm:gap-5 absolute left-1/2 transform -translate-x-1/2">
            <button
              onClick={() => handleTabChange("agents")}
              className={`px-2.5 py-1 text-xs font-medium ${
                activeTab === "agents" ? "text-[#f9fafb]" : "text-[#a1a1aa] hover:text-[#f9fafb]"
              }`}
            >
              Agents
            </button>
            <button
              onClick={() => handleTabChange("dashboard")}
              className={`px-2.5 py-1 text-xs font-medium ${
                activeTab === "dashboard" ? "text-[#f9fafb]" : "text-[#a1a1aa] hover:text-[#f9fafb]"
              }`}
            >
              Diagnostic
            </button>
          </nav>

          <div className="text-xs font-medium text-[#f9fafb] bg-bg-tile rounded-full w-7 h-7 flex items-center justify-center">
            YF
          </div>
        </div>
      </header>

      {/* Degraded Mode Banner */}
      <DegradedModeBanner isVisible={isDegradedMode} lastHeartbeat={lastHeartbeat || undefined} />

      {/* Extra spacing below header */}
      <div className="h-6"></div>

      <div className="flex justify-center">
        <div className={`max-w-5xl w-full ${activeTab === "dashboard" ? "grid grid-cols-1 gap-6 lg:grid-cols-[18rem_1fr] lg:gap-8 px-4 sm:px-6 lg:px-8" : "flex"}`} data-root-grid={activeTab === "dashboard" ? "dash" : undefined}>
          {/* Sidebar - Only show on dashboard */}
          {activeTab === "dashboard" && (
            <aside className="lg:sticky lg:top-16 lg:h-[calc(100dvh-4rem)] bg-[#0f0f10] p-3">
              <div className="space-y-3">
                {/* User Info */}
                <div>
                  <h3 className="text-xs font-semibold text-[#f9fafb] mb-1">Ygor Francisco</h3>
                  <p className="text-[10px] text-[#a1a1aa] mb-2.5">Ent Plan · ygor.francisco@gmail.com</p>

                  <div
                    className={`rounded-md p-1.5 mb-2.5 cursor-pointer ${activeSidebarItem === "overview" ? "bg-bg-tile" : "hover:bg-bg-tile"}`}
                    onClick={() => setActiveSidebarItem("overview")}
                  >
                    <div className="flex items-center gap-2 text-xs font-medium text-[#f9fafb]">
                      <User className="w-3.5 h-3.5" />
                      Overview
                    </div>
                  </div>

                  <div className="space-y-1 text-xs">
                    <div
                      className={`flex items-center gap-2 px-1.5 py-0.5 rounded-md cursor-pointer ${activeSidebarItem === "configuration" ? "bg-bg-tile text-[#f9fafb]" : "text-[#a1a1aa] hover:bg-bg-tile"}`}
                      onClick={() => setActiveSidebarItem("configuration")}
                    >
                      <Settings className="w-3.5 h-3.5" />
                      Settings
                    </div>
                  </div>
                </div>

                <Separator className="bg-bg-tile" />

                {/* Navigation */}
                <nav className="space-y-0.5">
                  <div
                    className={`flex items-center gap-2 text-xs px-1.5 py-0.5 rounded-md cursor-pointer ${activeSidebarItem === "data-sources" ? "bg-bg-tile text-[#f9fafb]" : "text-[#a1a1aa] hover:bg-bg-tile"}`}
                    onClick={() => setActiveSidebarItem("data-sources")}
                  >
                    <Database className="w-3.5 h-3.5" />
                    Data
                  </div>
                  <div
                    className={`flex items-center gap-2 text-xs px-1.5 py-0.5 rounded-md cursor-pointer ${activeSidebarItem === "ai-economists" ? "bg-bg-tile text-[#f9fafb]" : "text-[#a1a1aa] hover:bg-bg-tile"}`}
                    onClick={() => setActiveSidebarItem("ai-economists")}
                  >
                    <Bot className="w-3.5 h-3.5" />
                    Analysts
                  </div>
                  <div
                    className={`flex items-center gap-2 text-xs px-1.5 py-0.5 rounded-md cursor-pointer ${activeSidebarItem === "health-checks" ? "bg-bg-tile text-[#f9fafb]" : "text-[#a1a1aa] hover:bg-bg-tile"}`}
                    onClick={() => setActiveSidebarItem("health-checks")}
                  >
                    <Zap className="w-3.5 h-3.5" />
                    Health
                  </div>
                </nav>

                <Separator className="bg-bg-tile" />

                <nav className="space-y-0.5">
                  <div
                    className={`flex items-center gap-2 text-xs px-1.5 py-0.5 rounded-md cursor-pointer ${activeSidebarItem === "events-log" ? "bg-bg-tile text-[#f9fafb]" : "text-[#a1a1aa] hover:bg-bg-tile"}`}
                    onClick={() => setActiveSidebarItem("events-log")}
                  >
                    <ClipboardList className="w-3.5 h-3.5" />
                    Events
                  </div>
                  <div
                    className={`flex items-center gap-2 text-xs px-1.5 py-0.5 rounded-md cursor-pointer ${activeSidebarItem === "billing" ? "bg-bg-tile text-[#f9fafb]" : "text-[#a1a1aa] hover:bg-bg-tile"}`}
                    onClick={() => setActiveSidebarItem("billing")}
                  >
                    <CreditCard className="w-3.5 h-3.5" />
                    Billing
                  </div>
                </nav>

                <Separator className="bg-bg-tile" />

                <nav className="space-y-0.5">
                  <div
                    className={`flex items-center gap-2 text-xs px-1.5 py-0.5 rounded-md cursor-pointer ${activeSidebarItem === "compliance" ? "bg-bg-tile text-[#f9fafb]" : "text-[#a1a1aa] hover:bg-bg-tile"}`}
                    onClick={() => setActiveSidebarItem("compliance")}
                  >
                    <FileText className="w-3.5 h-3.5" />
                    Reports
                  </div>
                  <div
                    className={`flex items-center gap-2 text-xs px-1.5 py-0.5 rounded-md cursor-pointer ${activeSidebarItem === "contact" ? "bg-bg-tile text-[#f9fafb]" : "text-[#a1a1aa] hover:bg-bg-tile"}`}
                    onClick={() => setActiveSidebarItem("contact")}
                  >
                    <MessageSquare className="w-3.5 h-3.5" />
                    Contact
                  </div>
                </nav>
              </div>
            </aside>
          )}

          {/* Main Content */}
          <main className={`${activeTab === "dashboard" ? "min-w-0 p-5" : `flex-1 ${messages.length === 0 ? "pt-12" : "pt-6"} px-5 pb-5 max-w-5xl mx-auto`}`}>
            {activeTab === "agents" && (
              <div className="max-w-5xl mx-auto">
                {/* <CHANGE> Added main headline for Agents tab - only show when no messages */}
                {messages.length === 0 && (
                  <div className="text-center mb-12 mt-8">
                    <h1 className="font-headline text-6xl md:text-6xl lg:text-7xl text-blue-50 font-light leading-tight max-w-4xl mx-auto">
                      Algorithmic Collusion? Detectable.
                    </h1>
                  </div>
                )}
                {/* Initial Agent Message */}
                {initialAgentMessage && (
                  <div className="mb-4 p-3 bg-bg-surface rounded-lg border border-[#2a2a2a]">
                    <div className="flex items-center gap-2 mb-2">
                      <Bot className="w-4 h-4 text-[#86a789]" />
                      <span className="text-xs font-medium text-[#f9fafb]">{selectedAgent}</span>
                    </div>
                    <AssistantBubble text={initialAgentMessage} />
                  </div>
                )}

              {/* Chat Interface */}
              <div className={`${hasEngaged ? "h-[calc(75vh+16px)]" : "min-h-[calc(50vh+16px)]"} flex flex-col mt-2`}>
                  {/* Chat Messages Area */}
                  {hasEngaged && (
                    <div
                      ref={scrollRef}
                      className="flex-1 overflow-y-auto mb-4 space-y-4 messages-container pb-32 pt-6 chat-messages-container"
                    >
                      {messages.map((message, index) => (
                        <div key={message.id} className="w-full">
                          {message.type === "agent" ? (
                            <div className="flex items-start gap-3">
                              <div className="h-24 w-24 rounded-full flex items-center justify-center overflow-hidden bg-transparent mt-1 flex-shrink-0">
                                <Image
                                  src="/icons/tigre3.png"
                                  alt="Agent"
                                  width={96}
                                  height={96}
                                  className="h-18 w-18 object-contain"
                                />
                              </div>
                              <div className="flex-1">
                                <AssistantBubble text={message.content} />
                                {/* Control icons for assistant messages (left-aligned) */}
                                <div className="flex gap-2 mt-1 text-gray-400 hover:text-gray-600 cursor-pointer justify-start">
                                  <Copy 
                                    className="w-3 h-3 lg:w-4 lg:h-4 hover:text-[#86a789]" 
                                    onClick={() => handleCopy(message.content)}
                                    aria-label="Copy"
                                  />
                                  <RefreshCw 
                                    className="w-3 h-3 lg:w-4 lg:h-4 hover:text-[#86a789]" 
                                    onClick={() => handleRegenerate(index)}
                                    aria-label="Regenerate"
                                  />
                                </div>
                              </div>
                            </div>
                          ) : (
                            <div className="flex justify-end">
                              <div className="max-w-[60%] bg-[#2a2a2a] rounded-lg px-6 py-4 text-xs lg:text-base lg:leading-5 text-[#f9fafb]">
                                {message.content}
                              </div>
                            </div>
                          )}
                        </div>
                      ))}
                      {/* Typing Loader */}
                      {isAssistantTyping && (
                        <div className="w-full">
                          <div className="flex items-start gap-3">
                            <div className="h-24 w-24 rounded-full flex items-center justify-center overflow-hidden bg-transparent mt-1 flex-shrink-0">
                              <Image
                                src="/icons/tigre3.png"
                                alt="Agent"
                                width={96}
                                height={96}
                                className="h-18 w-18 object-contain animate-scalePulse"
                              />
                            </div>
                            <div className="flex-1 text-xs lg:text-base lg:leading-5 text-[#f9fafb] leading-relaxed">
                              <div className="flex items-center gap-2">
                                <div className="inline-block w-2 h-2 bg-white rounded-full animate-pulse"></div>
                                <span className="text-gray-400 opacity-70">Thinking...</span>
                              </div>
                            </div>
                          </div>
                        </div>
                      )}
                    </div>
                  )}

                  {/* Input Area */}
                  {!hasEngaged && (
                    <div className={`composer ${chatStarted ? 'composer--tight' : ''} flex flex-col items-center justify-center space-y-5`}>
                  <div className="w-full space-y-3 mx-4 sm:mx-0">
                    <div className="agents-no-zoom-wrapper" data-testid="agents-no-zoom-wrapper">
                      <div className="relative">
                      <textarea
                          ref={textareaRef}
                          placeholder="How can I help test your algorithm today?"
                          value={inputValue}
                          onChange={(e) => setInputValue(e.target.value.slice(0, 25000))}
                          autoFocus={isDesktop}
                          onFocus={() => setIsInputFocused(true)}
                          onBlur={() => {
                            setIsInputFocused(false)
                            // Reset scroll position when keyboard dismisses on mobile
                            if (!isDesktop) {
                              setTimeout(() => {
                                window.scrollTo(0, 0)
                              }, 100)
                            }
                          }}
                          onKeyDown={(e) => {
                            if (e.key === "Enter" && !e.shiftKey) {
                              e.preventDefault()
                              handleSendMessage()
                            }
                          }}
                          className="w-full bg-bg-tile rounded-lg text-[#f9fafb]
                            px-4 pt-4 pb-16 md:pb-[76px] pr-16
                            text-xs md:text-base leading-5
                            placeholder:text-xs md:placeholder:text-base placeholder:text-[#71717a]
                            whitespace-pre-wrap break-words
                            resize-none overflow-y-hidden focus:outline-none
                            shadow-[0_1px_0_rgba(0,0,0,0.20)] border border-[#2a2a2a]/50
                            min-h-[112px] max-h-[40vh]"
                          style={{ caretColor: "rgba(249, 250, 251, 0.8)" }}
                          rows={1}
                        />
                        {/* Blinking cursor overlay - only shows when empty, on mobile, and not focused */}
                        {inputValue === "" && !isDesktop && !isInputFocused && (
                          <span
                            aria-hidden
                            className="pointer-events-none absolute left-4 top-4 h-[1em] md:h-[1.2em] w-[1px] md:w-[2px] bg-white animate-[blink_1s_steps(1)_infinite]"
                          />
                        )}
                        {/* Model selector - bottom left */}
                        <div ref={triggerClusterRef} className="absolute left-3 bottom-3 flex items-center gap-1.5">
                          {/* UNIFIED GLOBE + TEXT BUTTON */}
                          <button
                            ref={triggerIconRef}
                            type="button"
                            onClick={(e) => { e.stopPropagation(); lastTriggerUsed.current = 'icon'; openRoleDropdown(); }}
                            onKeyDown={onTriggerKeyDown}
                            aria-haspopup="listbox"
                            aria-controls="role-dropdown"
                            aria-expanded={isRoleDropdownOpen}
                            aria-label="Select analysis mode"
                            className="flex items-center gap-1.5 p-1.5 rounded-md bg-transparent border border-[#2a2a2a] hover:border-[#3a3a3a] focus-visible:outline-none focus-visible:ring-2 focus-visible:ring-[#60a5fa] focus-visible:ring-offset-2 focus-visible:ring-offset-[#0f0f10]"
                          >
                            <Image
                              src="/icons/icon-americas.png"
                              alt="Select analysis mode"
                              width={18}
                              height={18}
                              draggable={false}
                              className="shrink-0"
                            />
                            <span className="text-xs text-[#71717a] font-medium">
                              {getRegionAcronym(selectedAgent)}
                            </span>
                            <ChevronDown className="w-3 h-3 text-[#71717a]" aria-hidden="true" />
                          </button>

                          {/* INDUSTRY BUTTON */}
                          <button
                            ref={industryTriggerRef}
                            type="button"
                            onClick={(e) => { e.stopPropagation(); openIndustryDropdown(); }}
                            aria-haspopup="listbox"
                            aria-controls="industry-dropdown"
                            aria-expanded={isIndustryDropdownOpen}
                            aria-label="Select industry"
                            className="flex items-center gap-1.5 p-1.5 rounded-md bg-transparent focus-visible:outline-none focus-visible:ring-2 focus-visible:ring-[#60a5fa] focus-visible:ring-offset-2 focus-visible:ring-offset-[#0f0f10]"
                          >
                            <Factory className="w-4 h-4 text-[#71717a]" />
                            <span className="text-[10px] text-[#71717a] font-medium">
                              {getIndustryAcronym(selectedIndustry)}
                            </span>
                            <ChevronDown className="w-3 h-3 text-[#71717a]" aria-hidden="true" />
                          </button>
                        </div>

                        {/* Role Dropdown Menu */}
                        {isRoleDropdownOpen && (
                          <div
                            id="role-dropdown"
                            className="absolute z-50 left-3 top-12 w-40 rounded-md border border-white/10 bg-neutral-900/90 shadow-lg backdrop-blur supports-[backdrop-filter]:bg-neutral-900/80"
                            role="listbox"
                            aria-label="Analysis mode"
                            aria-orientation="vertical"
                          >
                            <div className="py-1">
                              {["Europe", "South Africa", "United States", "Australia"].map((role, index) => (
                                <button
                                  key={role}
                                  ref={index === 0 ? firstOptionRef : null}
                                  className={`flex items-center gap-2 px-3 py-2 text-sm text-gray-200 hover:text-white hover:bg-white/5 w-full text-left ${
                                    roleDropdownFocusIndex === index ? 'bg-white/5 text-white' : ''
                                  } ${selectedAgent === role ? 'bg-white/5' : ''}`}
                                  onClick={() => {
                                    setSelectedAgent(role)
                                    closeRoleDropdown()
                                    restoreFocusToTrigger(lastTriggerUsed.current)
                                  }}
                                  role="option"
                                  aria-selected={selectedAgent === role}
                                >
                                  {role}
                                </button>
                              ))}
                            </div>
                          </div>
                        )}

                        {/* Industry Dropdown Menu */}
                        {isIndustryDropdownOpen && (
                          <div
                            id="industry-dropdown"
                            role="listbox"
                            aria-label="Select industry"
                            className="absolute z-50 left-3 top-12 w-40 rounded-md border border-white/10 bg-neutral-900/90 shadow-lg backdrop-blur supports-[backdrop-filter]:bg-neutral-900/80"
                            aria-orientation="vertical"
                          >
                            <div className="py-1">
                              {["Crypto", "Travel & Hospitality", "E-commerce", "Shipping & Logistics", "Media & Advertising", "Real-Estate", "Telecommunications", "Financial services"].map((industry, index) => (
                                <button
                                  key={industry}
                                  className={`flex items-center gap-2 px-3 py-2 text-sm text-gray-200 hover:text-white hover:bg-white/5 w-full text-left ${
                                    industryDropdownFocusIndex === index ? 'bg-white/5 text-white' : ''
                                  } ${selectedIndustry === industry ? 'bg-white/5' : ''}`}
                                  onClick={() => {
                                    setSelectedIndustry(industry)
                                    closeIndustryDropdown()
                                  }}
                                  role="option"
                                  aria-selected={selectedIndustry === industry}
                                >
                                  {industry}
                                </button>
                              ))}
                            </div>
                          </div>
                        )}

                        {/* Action buttons - bottom right */}
                        <div className="absolute right-3 bottom-3 flex gap-1.5">
                          <div className="relative">
                            <button
                              ref={setUploadMenuAnchorRef}
                            className="h-6 w-6 flex items-center justify-center cursor-pointer mr-3"
                              onClick={handleUploadMenuToggle}
                              onKeyDown={handleUploadMenuKeyDown}
                              aria-haspopup="menu"
                              aria-expanded={isUploadMenuOpen}
                              aria-label="Upload options"
                          >
                            <CloudUpload className="w-4 h-4 text-[#71717a] hover:text-[#a1a1aa]" />
                            </button>
                            
                            {/* Upload Menu Popover */}
                            {isUploadMenuOpen && (
                              <div
                                className="absolute right-0 top-full mt-2 z-50 origin-top-right w-[min(280px,calc(100vw-24px))] sm:w-56 max-w-[calc(100vw-24px)] max-h-[60vh] overflow-y-auto rounded-md border border-zinc-800 bg-zinc-900/95 shadow-lg backdrop-blur supports-[backdrop-filter]:bg-zinc-900/80"
                                role="menu"
                                aria-orientation="vertical"
                              >
                                <div className="py-1">
                                  <button
                                    className={`flex items-center gap-3 px-3 h-8 text-sm text-zinc-300 hover:text-[#a1a1aa] hover:bg-zinc-800 rounded cursor-pointer w-full text-left ${
                                      uploadMenuFocusIndex === 0 ? 'bg-zinc-800 text-[#a1a1aa]' : ''
                                    }`}
                                    onClick={() => handleUploadAction(0)}
                                    role="menuitem"
                                  >
                                    <ImageUp className="w-4 h-4" />
                                    Photo Library
                                  </button>
                                  <button
                                    className={`flex items-center gap-3 px-3 h-8 text-sm text-zinc-300 hover:text-[#a1a1aa] hover:bg-zinc-800 rounded cursor-pointer w-full text-left ${
                                      uploadMenuFocusIndex === 1 ? 'bg-zinc-800 text-[#a1a1aa]' : ''
                                    }`}
                                    onClick={() => handleUploadAction(1)}
                                    role="menuitem"
                                  >
                                    <Camera className="w-4 h-4" />
                                    Take Photo or Video
                                  </button>
                                  <button
                                    className={`flex items-center gap-3 px-3 h-8 text-sm text-zinc-300 hover:text-[#a1a1aa] hover:bg-zinc-800 rounded cursor-pointer w-full text-left ${
                                      uploadMenuFocusIndex === 2 ? 'bg-zinc-800 text-[#a1a1aa]' : ''
                                    }`}
                                    onClick={() => handleUploadAction(2)}
                                    role="menuitem"
                                  >
                                    <FolderClosed className="w-4 h-4" />
                                    Choose Files
                                  </button>
                                  <button
                                    className={`flex items-center gap-3 px-3 h-8 text-sm text-zinc-300 hover:text-[#a1a1aa] hover:bg-zinc-800 rounded cursor-pointer w-full text-left ${
                                      uploadMenuFocusIndex === 3 ? 'bg-zinc-800 text-[#a1a1aa]' : ''
                                    }`}
                                    onClick={() => handleUploadAction(3)}
                                    role="menuitem"
                                  >
                                    <Github className="w-4 h-4" />
                                    Link GitHub
                                  </button>
                                </div>
                              </div>
                            )}
                          </div>
                          <button
                            type="button"
                            aria-label="Send"
                            className="
                              h-6 w-6 flex items-center justify-center cursor-pointer
                              text-[#f9fafb]
                              focus-visible:outline-none focus-visible:ring-2 focus-visible:ring-[#60a5fa]
                              focus-visible:ring-offset-2 focus-visible:ring-offset-[#0f0f10]
                              disabled:text-[#a1a1aa]/50
                              transition-colors motion-reduce:transition-none
                            "
                            onClick={(e) => {
                              e.preventDefault();
                              handleSendMessage();
                            }}
                          >
                            <Send 
                              className="w-6 h-6 opacity-85 hover:opacity-100 text-current transition-opacity duration-200"
                              stroke="currentColor"
                            />
                          </button>
                        </div>
                      </div>
                    </div>

                      {/* Quick Action Buttons - only show when not engaged */}
                      {!hasEngaged && (
                        <div className="space-y-4 mt-6">
                      <p className="text-[10px] text-[#a1a1aa] text-center">Try these examples to get started</p>

                          <div className="flex flex-wrap gap-2 justify-center max-w-4xl mx-auto sm:flex-nowrap">
                            <button 
                              type="button"
                              className="agents-quick-btn"
                            >
                              <Search className="w-2 h-2 md:w-2.5 md:h-2.5" />
                              Audit my algorithm
                            </button>
                            <button 
                              type="button"
                              className="agents-quick-btn"
                            >
                              <BarChart3 className="w-2 h-2 md:w-2.5 md:h-2.5" />
                              Calculate damages
                            </button>
                            <button 
                              type="button"
                              className="agents-quick-btn"
                            >
                              <Scale className="w-2 h-2 md:w-2.5 md:h-2.5" />
                              Compliance risks
                            </button>
                            <button 
                              type="button"
                              className="agents-quick-btn"
                            >
                              <ClipboardList className="w-2 h-2 md:w-2.5 md:h-2.5" />
                              Evidence bundle
                            </button>
                      </div>
                    </div>
                      )}
                  </div>
                </div>
                  )}
              </div>

              {/* Fixed Input Area for Chat State */}
              {hasEngaged && (
                <div className="fixed bottom-0 left-0 right-0 bg-black md:bg-[#0f0f10] border-t border-[#2a2a2a] z-50 fixed-input-container">
                  <div className="max-w-5xl mx-auto px-5 py-4 pb-8 md:pb-4">
                    <div className="w-full space-y-3">
                      <div className="agents-no-zoom-wrapper" data-testid="agents-no-zoom-wrapper">
                        <div className="relative">
                          <textarea
                            ref={textareaRef}
                            placeholder="How can I help test your algorithm today?"
                            value={inputValue}
                            onChange={(e) => setInputValue(e.target.value.slice(0, 25000))}
                            autoFocus={isDesktop}
                            onFocus={() => setIsInputFocused(true)}
                            onBlur={() => {
                              setIsInputFocused(false)
                              // Reset scroll position when keyboard dismisses on mobile
                              if (!isDesktop) {
                                setTimeout(() => {
                                  window.scrollTo(0, 0)
                                }, 100)
                              }
                            }}
                            onKeyDown={(e) => {
                              if (e.key === "Enter" && !e.shiftKey) {
                                e.preventDefault()
                                handleSendMessage()
                              }
                            }}
                            className="w-full bg-bg-tile rounded-lg text-[#f9fafb]
                              px-4 pt-4 pb-16 md:pb-[76px] pr-16
                              text-xs md:text-base leading-5
                              placeholder:text-xs md:placeholder:text-base placeholder:text-[#71717a]
                              whitespace-pre-wrap break-words
                              resize-none overflow-y-hidden focus:outline-none
                              shadow-[0_1px_0_rgba(0,0,0,0.20)] border border-[#2a2a2a]/50
                              min-h-[112px] max-h-[40vh]"
                            style={{ caretColor: "rgba(249, 250, 251, 0.8)" }}
                            rows={1}
                          />
                          {/* Blinking cursor overlay - only shows when empty, on mobile, and not focused */}
                          {inputValue === "" && !isDesktop && !isInputFocused && (
                            <span
                              aria-hidden
                              className="pointer-events-none absolute left-4 top-4 h-[1em] md:h-[1.2em] w-[1px] md:w-[2px] bg-white animate-[blink_1s_steps(1)_infinite]"
                            />
                          )}
                          {/* Model selector - bottom left */}
                          <div ref={triggerClusterRef} className="absolute left-3 bottom-3 flex items-center gap-1.5">
                            {/* UNIFIED GLOBE + TEXT BUTTON */}
                            <button
                              ref={triggerIconRef}
                              type="button"
                              onClick={(e) => { e.stopPropagation(); lastTriggerUsed.current = 'icon'; openRoleDropdown(); }}
                              onKeyDown={onTriggerKeyDown}
                              aria-haspopup="listbox"
                              aria-controls="role-dropdown"
                              aria-expanded={isRoleDropdownOpen}
                              aria-label="Select analysis mode"
                              className="flex items-center gap-1.5 p-1.5 rounded-md bg-transparent border border-[#2a2a2a] hover:border-[#3a3a3a] focus-visible:outline-none focus-visible:ring-2 focus-visible:ring-[#60a5fa] focus-visible:ring-offset-2 focus-visible:ring-offset-[#0f0f10]"
                            >
                              <Image
                                src="/icons/icon-americas.png"
                                alt="Select analysis mode"
                                width={18}
                                height={18}
                                draggable={false}
                                className="shrink-0"
                              />
                              <span className="text-xs text-[#71717a] font-medium">
                                {getRegionAcronym(selectedAgent)}
                              </span>
                              <ChevronDown className="w-3 h-3 text-[#71717a]" aria-hidden="true" />
                            </button>

                            {/* INDUSTRY BUTTON */}
                            <button
                              ref={industryTriggerRef}
                              type="button"
                              onClick={(e) => { e.stopPropagation(); openIndustryDropdown(); }}
                              aria-haspopup="listbox"
                              aria-controls="industry-dropdown"
                              aria-expanded={isIndustryDropdownOpen}
                              aria-label="Select industry"
                              className="flex items-center gap-1.5 p-1.5 rounded-md bg-transparent focus-visible:outline-none focus-visible:ring-2 focus-visible:ring-[#60a5fa] focus-visible:ring-offset-2 focus-visible:ring-offset-[#0f0f10]"
                            >
                              <Factory className="w-4 h-4 text-[#71717a]" />
                              <span className="text-[10px] text-[#71717a] font-medium">
                                {getIndustryAcronym(selectedIndustry)}
                              </span>
                              <ChevronDown className="w-3 h-3 text-[#71717a]" aria-hidden="true" />
                            </button>

                            {/* Role Dropdown */}
                            {isRoleDropdownOpen && (
                              <div
                                id="role-dropdown"
                                role="listbox"
                                aria-label="Select analysis mode"
                                className="absolute bottom-full mb-2 left-0 min-w-[200px] bg-zinc-800 border border-zinc-700 rounded-lg shadow-lg py-1 z-50"
                              >
                                {["Europe", "South Africa", "United States", "Australia"].map((role, index) => (
                                  <div
                                    key={role}
                                    role="option"
                                    aria-selected={selectedAgent === role}
                                    tabIndex={index === 0 ? 0 : -1}
                                    className={`px-3 py-2 text-sm cursor-pointer ${
                                      roleDropdownFocusIndex === index ? 'bg-zinc-700 text-[#a1a1aa]' : 'text-zinc-300 hover:bg-zinc-700 hover:text-[#a1a1aa]'
                                    }`}
                                    onClick={() => handleRoleSelect(role)}
                                  >
                                    {role}
                                  </div>
                                ))}
                              </div>
                            )}

                            {/* Industry Dropdown */}
                            {isIndustryDropdownOpen && (
                              <div
                                id="industry-dropdown"
                                role="listbox"
                                aria-label="Select industry"
                                className="absolute bottom-full mb-2 left-0 min-w-[200px] bg-zinc-800 border border-zinc-700 rounded-lg shadow-lg py-1 z-50"
                              >
                                {["Crypto", "Travel & Hospitality", "E-commerce", "Shipping & Logistics", "Media & Advertising", "Real-Estate", "Telecommunications", "Financial services"].map((industry, index) => (
                                  <div
                                    key={industry}
                                    role="option"
                                    aria-selected={selectedIndustry === industry}
                                    tabIndex={index === 0 ? 0 : -1}
                                    className={`px-3 py-2 text-sm cursor-pointer ${
                                      industryDropdownFocusIndex === index ? 'bg-zinc-700 text-[#a1a1aa]' : 'text-zinc-300 hover:bg-zinc-700 hover:text-[#a1a1aa]'
                                    }`}
                                    onClick={() => handleIndustrySelect(industry)}
                                  >
                                    {industry}
                                  </div>
                                ))}
                              </div>
                            )}
                          </div>

                          {/* Upload Button - bottom right before send */}
                          <div className="absolute right-12 bottom-3 flex items-center gap-1.5">
                            <button
                              type="button"
                              aria-label="Upload files"
                              className="h-6 w-6 flex items-center justify-center cursor-pointer text-[#71717a] hover:text-[#a1a1aa] focus-visible:outline-none focus-visible:ring-2 focus-visible:ring-[#60a5fa] focus-visible:ring-offset-2 focus-visible:ring-offset-[#0f0f10] transition-colors motion-reduce:transition-none"
                              onClick={handleUploadMenuToggle}
                            >
                              <CloudUpload className="w-4 h-4" />
                            </button>

                            {/* Upload Menu */}
                            {isUploadMenuOpen && (
                              <div className="absolute bottom-full mb-2 right-0 min-w-[180px] bg-zinc-800 border border-zinc-700 rounded-lg shadow-lg py-1 z-50">
                                <button
                                  className={`flex items-center gap-3 px-3 h-8 text-sm text-zinc-300 hover:text-[#a1a1aa] hover:bg-zinc-800 rounded cursor-pointer w-full text-left ${
                                    uploadMenuFocusIndex === 0 ? 'bg-zinc-800 text-[#a1a1aa]' : ''
                                  }`}
                                  onClick={() => handleUploadAction(0)}
                                  role="menuitem"
                                >
                                  <FileText className="w-4 h-4" />
                                  Upload Document
                                </button>
                                <button
                                  className={`flex items-center gap-3 px-3 h-8 text-sm text-zinc-300 hover:text-[#a1a1aa] hover:bg-zinc-800 rounded cursor-pointer w-full text-left ${
                                    uploadMenuFocusIndex === 1 ? 'bg-zinc-800 text-[#a1a1aa]' : ''
                                  }`}
                                  onClick={() => handleUploadAction(1)}
                                  role="menuitem"
                                >
                                  <Camera className="w-4 h-4" />
                                  Take Photo or Video
                                </button>
                                <button
                                  className={`flex items-center gap-3 px-3 h-8 text-sm text-zinc-300 hover:text-[#a1a1aa] hover:bg-zinc-800 rounded cursor-pointer w-full text-left ${
                                    uploadMenuFocusIndex === 2 ? 'bg-zinc-800 text-[#a1a1aa]' : ''
                                  }`}
                                  onClick={() => handleUploadAction(2)}
                                  role="menuitem"
                                >
                                  <FolderClosed className="w-4 h-4" />
                                  Choose Files
                                </button>
                                <button
                                  className={`flex items-center gap-3 px-3 h-8 text-sm text-zinc-300 hover:text-[#a1a1aa] hover:bg-zinc-800 rounded cursor-pointer w-full text-left ${
                                    uploadMenuFocusIndex === 3 ? 'bg-zinc-800 text-[#a1a1aa]' : ''
                                  }`}
                                  onClick={() => handleUploadAction(3)}
                                  role="menuitem"
                                >
                                  <Github className="w-4 h-4" />
                                  Link GitHub
                                </button>
                              </div>
                            )}
                          </div>
                          {/* Send Button - bottom right */}
                          <div className="absolute right-3 bottom-3 flex items-center gap-1.5">
                            <button
                              type="button"
                              aria-label="Send"
                              className="h-6 w-6 flex items-center justify-center cursor-pointer text-[#f9fafb] focus-visible:outline-none focus-visible:ring-2 focus-visible:ring-[#60a5fa] focus-visible:ring-offset-2 focus-visible:ring-offset-[#0f0f10] disabled:text-[#a1a1aa]/50 transition-colors motion-reduce:transition-none"
                              onClick={(e) => {
                                e.preventDefault();
                                handleSendMessage();
                              }}
                            >
                              <Send 
                                className="w-6 h-6 opacity-85 hover:opacity-100 text-current transition-opacity duration-200"
                                stroke="currentColor"
                              />
                            </button>
                          </div>
                        </div>
                      </div>
                    </div>
                  </div>
                </div>
              )}
              </div>
            )}
            {activeTab === "dashboard" && (
              /* Dashboard View */
              <>
                {activeSidebarItem === "overview" && (
              <div className="space-y-3 max-w-2xl" data-probe="dash-cards-section">
                <Card className="bg-bg-tile border-0 shadow-[0_1px_0_rgba(0,0,0,0.20)] rounded-xl">
                  <CardContent className="p-4">
                        <div className="grid grid-cols-1 gap-6 sm:grid-cols-2">
                          <div className="rounded-lg bg-bg-tile shadow-[0_1px_0_rgba(0,0,0,0.10)] p-3 flex flex-col justify-between">
                            <div>
                        <h2 className="text-sm font-medium text-[#f9fafb] mb-1">Enterprise Plan</h2>
                              <p className="text-xs text-[#a1a1aa] mb-3 leading-relaxed">
                                Live monitoring with compliance tracking
                        </p>
                            </div>
                            <button className="rounded-full px-3 py-1 text-xs border border-[#2a2a2a] bg-transparent hover:bg-bg-tile text-[#a1a1aa] hover:text-[#f9fafb] self-start">
                          Manage Subscription
                        </button>
                      </div>
                          <div className="rounded-lg bg-bg-tile2 shadow-[0_1px_0_rgba(0,0,0,0.10)] p-3 flex flex-col justify-between">
                            <div>
                          <div className="text-xs font-bold text-[#f9fafb] mb-1">$0 / $6k</div>
                          <p className="text-xs text-[#a1a1aa] mb-2">Usage-Based Spending this Month</p>
                            </div>
                            <button className="rounded-full px-3 py-1 text-xs border border-[#2a2a2a] bg-transparent hover:bg-bg-tile text-[#a1a1aa] hover:text-[#f9fafb] self-start">
                            Edit Limit
                          </button>
                      </div>
                    </div>
                  </CardContent>
                </Card>

                <Card className="bg-bg-tile border-0 shadow-[0_1px_0_rgba(0,0,0,0.20)] rounded-xl">
                  <CardContent className="p-4">
                    <div className="flex items-center justify-between mb-4">
                      <div className="flex items-center gap-2 text-xs text-[#a1a1aa]">
                        {isClient && activeTab === "dashboard" && (
                              <>
                          <button 
                            onClick={() => setIsCalendarOpen(!isCalendarOpen)}
                            className="rounded-full px-3 py-1 text-xs border border-[#3a3a3a] bg-transparent hover:bg-[#2a2a2a]/50 text-[#a1a1aa] hover:text-[#f9fafb] flex items-center gap-1"
                          >
                            <CalendarIcon className="h-3 w-3" />
                                  {selectedTimeframe === "30d"
                                    ? "Aug 06 - Sep 10"
                                    : selectedTimeframe === "6m"
                                      ? "Mar '25 - Sep '25"
                                      : selectedTimeframe === "1y"
                                        ? "Sep '24 - Sep '25"
                                        : "Jan 01 - Sep 05"}
                          </button>

                        <div className="flex gap-1">
                          <button 
                            onClick={() => setSelectedTimeframe("30d")}
                                    className={`text-xs px-2 py-1 ${selectedTimeframe === "30d" ? "text-[#f9fafb] bg-[#3a3a3a] rounded" : "text-[#a1a1aa] hover:text-[#f9fafb]"}`}
                          >
                            30d
                          </button>
                          <button 
                            onClick={() => setSelectedTimeframe("6m")}
                                    className={`text-xs px-2 py-1 ${selectedTimeframe === "6m" ? "text-[#f9fafb] bg-[#3a3a3a] rounded" : "text-[#a1a1aa] hover:text-[#f9fafb]"}`}
                          >
                            6m
                          </button>
                          <button 
                            onClick={() => setSelectedTimeframe("1y")}
                                    className={`text-xs px-2 py-1 ${selectedTimeframe === "1y" ? "text-[#f9fafb] bg-[#3a3a3a] rounded" : "text-[#a1a1aa] hover:text-[#f9fafb]"}`}
                          >
                            1y
                          </button>
                          <button 
                            onClick={() => setSelectedTimeframe("ytd")}
                                    className={`text-xs px-2 py-1 ${selectedTimeframe === "ytd" ? "text-[#f9fafb] bg-[#3a3a3a] rounded" : "text-[#a1a1aa] hover:text-[#f9fafb]"}`}
                          >
                            YTD
                          </button>
                        </div>
                              </>
                      )}
                          </div>
                    </div>

                    <div className="mb-4">
<<<<<<< HEAD
                          <h3 className="text-xs font-medium text-[#f9fafb] mb-3">Algorithmic Coordination Diagnostic</h3>
=======
                          <div className="flex items-center justify-between mb-3">
                            <h3 className="text-xs font-medium text-[#f9fafb]">Collusion Risk Score</h3>
                          </div>
>>>>>>> 65d0a936
                          <div className="grid grid-cols-1 gap-6 sm:grid-cols-2 mb-10">
                            <div className="rounded-lg bg-bg-surface shadow-[0_1px_0_rgba(0,0,0,0.10)] p-3 relative">
                              {/* Live indicator - pulsing green dot with frame */}
                              <div className="absolute top-3 right-3 flex items-center gap-1.5 bg-bg-tile border border-[#2a2a2a] rounded-full px-2 py-1">
                                <div className="w-2 h-2 bg-green-500 rounded-full animate-pulse"></div>
                                <span className="text-[10px] text-[#a1a1aa]">LIVE</span>
                              </div>
                          {riskSummaryLoading ? (
                            <div className="animate-pulse">
                              <div className="h-6 bg-[#2a2a2a] rounded w-20 mb-1"></div>
                              <div className="h-3 bg-[#2a2a2a] rounded w-16"></div>
                            </div>
                          ) : riskSummaryError ? (
                            <div className="text-center">
                              <div className="text-sm text-[#fca5a5] mb-1">Error</div>
                              <div className="text-xs text-[#a1a1aa]">Retry</div>
                            </div>
                          ) : riskSummary ? (
                            <>
                              <div className="text-xl font-bold text-[#f9fafb]">{riskSummary.score} out of 100</div>
                              <div className={`text-xs ${
                                riskSummary.band === 'LOW' ? 'text-[#a7f3d0]' :
                                riskSummary.band === 'AMBER' ? 'text-[#fbbf24]' :
                                'text-[#fca5a5]'
                              }`}>
                                {riskSummary.band === 'LOW' ? 'Low Risk' :
                                 riskSummary.band === 'AMBER' ? 'Amber Risk' :
                                 'High Risk'}
                              </div>
                            </>
                          ) : (
                            <>
                          <div className="text-xl font-bold text-[#f9fafb]">14 out of 100</div>
                              <div className="text-xs text-[#a7f3d0]">Low Risk</div>
                            </>
                          )}
                        </div>
                            <div className="rounded-lg bg-bg-surface/40 shadow-[0_1px_0_rgba(0,0,0,0.10)] p-3">
                              <div className="flex items-center justify-between">
                        <div>
                                  <div className="text-xl font-bold text-[#f9fafb]">
                                    {process.env.NEXT_PUBLIC_PREVIEW_BINANCE === 'true' ? (
                                      "N/A"
                                    ) : (
                                      selectedTimeframe === "30d" ? "78" : 
                                     selectedTimeframe === "6m" ? "82" : 
                                       selectedTimeframe === "1y" ? "79" : "84"
                                    )}%
                        </div>
                                  <div className="text-xs text-[#a1a1aa]">
                                    {process.env.NEXT_PUBLIC_PREVIEW_BINANCE === 'true' ? (
                                      "Requires multiple venues"
                                    ) : (
                                      <>
                                    {selectedTimeframe === "30d" ? "30d" : 
                                     selectedTimeframe === "6m" ? "6m" : 
                                     selectedTimeframe === "1y" ? "1y" : 
                                     selectedTimeframe === "ytd" ? "YTD" : "Cal"} Price Leader
                                      </>
                                    )}
                                  </div>
                                </div>
                                {/* FANS Avatar Flow */}
                                <div className="flex items-center -space-x-2">
                                  <div className="w-8 h-8 rounded-full border-2 border-[#1a1a1a] overflow-hidden bg-white">
                                    <img 
                                      src="/binance_circle.png" 
                                      alt="Binance" 
                                      className="w-full h-full object-contain p-0.5"
                                    />
                                  </div>
                                  {process.env.NEXT_PUBLIC_PREVIEW_BINANCE !== 'true' && (
                                    <>
                                      <div className="w-8 h-8 rounded-full border-2 border-[#1a1a1a] overflow-hidden bg-white opacity-80">
                                        <img 
                                          src="/coinbase_circle.png" 
                                          alt="Coinbase" 
                                          className="w-full h-full object-contain p-0.5"
                                        />
                                      </div>
                                      <div className="w-8 h-8 rounded-full border-2 border-[#1a1a1a] overflow-hidden bg-white opacity-60">
                                        <img 
                                          src="/bybit_circle.png" 
                                          alt="Bybit" 
                                          className="w-full h-full object-contain p-0.5"
                                        />
                                      </div>
                                      <div className="w-8 h-8 rounded-full border-2 border-[#1a1a1a] overflow-hidden bg-white opacity-40">
                                        <img 
                                          src="/kraken_circle.png" 
                                          alt="Kraken" 
                                          className="w-full h-full object-contain p-0.5"
                                        />
                                      </div>
                                    </>
                                  )}
                                </div>
                        </div>
                      </div>

                            {/* Confidence Display */}
                            {riskSummary && (
                              <div className="mt-3 rounded-lg bg-bg-surface/40 shadow-[0_1px_0_rgba(0,0,0,0.10)] p-3 relative">
                                {/* top-right time badge — mirror LIVE chip spacing */}
                                <span className="absolute top-3 right-3 inline-flex items-center gap-1.5 bg-bg-tile border border-[#2a2a2a] rounded-full px-2 py-1">
                                  <Clock className="h-3 w-3 text-[#a1a1aa] opacity-70" />
                                  <span className="text-[10px] text-[#a1a1aa] opacity-70">
                                    {riskSummary.source.freshnessSec < 60 
                                      ? `${riskSummary.source.freshnessSec}s ago`
                                      : `${Math.round(riskSummary.source.freshnessSec / 60)}m ago`
                                    }
                                  </span>
                                </span>
                                <div>
                                  <div className="text-sm font-bold text-[#f9fafb]">{riskSummary.confidence}%</div>
                                  <div className="text-xs text-[#a1a1aa]">Statistical Confidence</div>
                                </div>
                              </div>
                            )}
                      </div>

                          <div className="h-80 relative focus:outline-none" style={{ outline: "none" }}>
                            <ResponsiveContainer width="100%" height="100%" style={{ outline: "none" }}>
                          <LineChart data={currentData} margin={{ top: 5, right: 30, left: 20, bottom: 5 }}>
                            <XAxis
                              dataKey="date"
                              axisLine={false}
                              tickLine={false}
                              tick={{ fill: "#a1a1aa", fontSize: 10 }}
                              label={{
                                value: "Time",
                                position: "insideBottom",
                                style: { textAnchor: "middle", fill: "#a1a1aa", fontSize: 10 },
                              }}
                            />
                            <YAxis
                              axisLine={false}
                              tickLine={false}
                              tick={{ fill: "#a1a1aa", fontSize: 10 }}
                              label={{
                                    value: "Market Spread %",
                                angle: -90,
                                position: "insideLeft",
                                style: { textAnchor: "middle", fill: "#a1a1aa", fontSize: 10 },
                              }}
                            />
                                <CartesianGrid strokeDasharray="3 3" stroke="#2a2a2a" opacity={0.75} />

                                {/* Option 2: Event Dots - Small colored indicators */}
                                <ReferenceLine
                                  x="Feb '25"
                                  stroke="#ef4444"
                                  strokeOpacity={0}
                                  strokeWidth={0}
                                >
                                  <Label value="●" position="top" />
                                </ReferenceLine>
                                <ReferenceLine
                                  x="Jun '25"
                                  stroke="#f59e0b"
                                  strokeOpacity={0}
                                  strokeWidth={0}
                                >
                                  <Label value="●" position="top" />
                                </ReferenceLine>
                                <ReferenceLine
                                  x="Jul '25"
                                  stroke="#10b981"
                                  strokeOpacity={0}
                                  strokeWidth={0}
                                >
                                  <Label value="●" position="top" />
                                </ReferenceLine>

                                {/* Option 3: Subtle Background Shading - Colored bands for event periods */}
                                <ReferenceLine
                                  x="Feb '25"
                                  stroke="rgba(255, 200, 200, 0.15)"
                                  strokeOpacity={1}
                                  strokeWidth={40}
                                  strokeDasharray="0"
                                />
                                <ReferenceLine
                                  x="Jun '25"
                                  stroke="rgba(255, 220, 180, 0.15)"
                                  strokeOpacity={1}
                                  strokeWidth={40}
                                  strokeDasharray="0"
                                />
                                <ReferenceLine
                                  x="Jul '25"
                                  stroke="rgba(200, 255, 220, 0.15)"
                                  strokeOpacity={1}
                                  strokeWidth={40}
                                  strokeDasharray="0"
                                />

                            <Tooltip
                                  cursor={false}
                              content={({ active, payload, label }: { active?: boolean; payload?: any[]; label?: string }) => {
                                if (active && payload && payload.length) {
                                      // Market share data for each bank
                                      const marketShare = {
                                        FNB: 21,
                                        ABSA: 21,
                                        "Standard Bank": 26,
                                        Nedbank: 16,
                                      }

                                      // Compute HHI and CR4 from market shares with guardrails
                                      function computeHHIandCR4(sharesPct: (number | null | undefined)[]) {
                                        // Filter out null/undefined/NaN values
                                        const validShares = sharesPct.filter(s => 
                                          s !== null && s !== undefined && !isNaN(s)
                                        );
                                        
                                        // Need at least 2 valid shares to compute meaningful metrics
                                        if (validShares.length < 2) {
                                          return null;
                                        }
                                        
                                        // Round to integers (HHI rule: integer, no commas)
                                        const pctPts = validShares.map(s => Math.round(s as number));
                                        
                                        // HHI: sum of squared percentage points
                                        const hhi = pctPts.reduce((acc, p) => acc + p*p, 0);
                                        
                                        // CR4: sum of top 4 firms, rounded to nearest whole percent
                                        const cr4 = Math.round(
                                          [...pctPts].sort((a,b)=>b-a).slice(0,4).reduce((a,b)=>a+b,0)
                                        );
                                        
                                        return { hhi, cr4 };
                                      }

                                      // Extract shares from marketShare object
                                      const shares = Object.values(marketShare);
                                      const concentrationData = computeHHIandCR4(shares);

                                      // Event data for significant dates
                                      const eventData = {
                                        "Feb '25": {
                                          type: "Fed/Crypto Liquidity Shift",
                                          impact: "Spread/Depth Adaptation",
                                          color: "#ef4444",
                                        },
                                        "Jun '25": {
                                          type: "Market Shock",
                                          impact: "Price Invariance",
                                          color: "#f59e0b",
                                        },
                                        "Jul '25": {
                                          type: "Spread/Depth Adaptation",
                                          impact: "Competitive Response",
                                          color: "#10b981",
                                        },
                                      }

                                      const currentEvent = eventData[label as keyof typeof eventData]

                                  return (
                                        <div className="bg-black border border-[#1a1a1a] rounded-lg p-3 shadow-2xl shadow-black/50">
                                          <p className="text-[#a1a1aa] text-[10px] mb-1.5">{label}</p>
                                          
                                          {/* Concentration Information - only show if valid data */}
                                          {/* Date → Concentration (HHI | CR4) → Optional Event → Bank rows */}
                                          {concentrationData && (
                                            <p className="text-gray-300 text-[10px] font-medium mb-1.5">
                                              Concentration  HHI {concentrationData.hhi} | {concentrationData.cr4}%
                                            </p>
                                          )}

                                          {/* Event Information */}
                                          {currentEvent && (
                                            <div
                                              className="mb-2 p-2 bg-bg-tile rounded border-l-2"
                                              style={{ borderLeftColor: currentEvent.color }}
                                            >
                                              <div className="flex items-center gap-2 mb-1">
                                                <div
                                                  className="w-2 h-2 rounded-full"
                                                  style={{ backgroundColor: currentEvent.color }}
                                                ></div>
                                                <span className="text-[#f9fafb] font-semibold text-[10px]">
                                                  {currentEvent.type}
                                                </span>
                                              </div>
                                              <p className="text-[#a1a1aa] text-[9px]">{currentEvent.impact}</p>
                                            </div>
                                          )}

                                          {/* Bank Data */}
                                      {payload.map((entry: any, index: number) => (
                                            <div key={index} className="flex items-center gap-2 text-[9px]">
                                          <div 
                                            className="w-2 h-2 rounded-full" 
                                            style={{ backgroundColor: entry.color }}
                                          />
                                              <span className="text-[#f9fafb] font-semibold">
                                                {entry.name}: <span className="font-bold">{entry.value} bps</span> |{" "}
                                                <span className="text-[#a1a1aa]">
                                                  {marketShare[entry.name as keyof typeof marketShare]}% share
                                                </span>
                                              </span>
                                        </div>
                                      ))}
                                    </div>
                                      )
                                }
                                    return null
                              }}
                            />
                            <Line
                              type="monotone"
                              dataKey="fnb"
                              stroke="#60a5fa"
                              strokeWidth={2}
                              dot={{ fill: "#60a5fa", strokeWidth: 2, r: 3 }}
                              activeDot={{ r: 4, fill: "#60a5fa" }}
                              name="Binance"
                            />
                            <Line
                              type="monotone"
                              dataKey="absa"
                              stroke="#a1a1aa"
                              strokeWidth={1.5}
                              dot={{ fill: "#a1a1aa", strokeWidth: 1.5, r: 2 }}
                              activeDot={{ r: 3, fill: "#a1a1aa" }}
                              name="Coinbase"
                            />
                            <Line
                              type="monotone"
                              dataKey="standard"
                              stroke="#71717a"
                              strokeWidth={1.5}
                              dot={{ fill: "#71717a", strokeWidth: 1.5, r: 2 }}
                              activeDot={{ r: 3, fill: "#71717a" }}
                              name="Kraken"
                            />
                            <Line
                              type="monotone"
                              dataKey="nedbank"
                              stroke="#52525b"
                              strokeWidth={1.5}
                              dot={{ fill: "#52525b", strokeWidth: 1.5, r: 2 }}
                              activeDot={{ r: 3, fill: "#52525b" }}
                              name="Bybit"
                            />
                          </LineChart>
                        </ResponsiveContainer>
                      </div>
                          {/* Data source indicator */}
                          <div className="text-[9px] text-[#71717a] mt-2 text-center">
                            {process.env.NEXT_PUBLIC_PREVIEW_BINANCE === 'true' ? (
                              'Data source: Binance • 15s • Quality 98%'
                            ) : dataSourcesLoading ? (
                              <div className="animate-pulse">
                                <div className="h-3 bg-[#2a2a2a] rounded w-32 mx-auto"></div>
                              </div>
                            ) : dataSourcesError ? (
                              <div className="text-[#fca5a5]">Data source: Error</div>
                            ) : dataSources ? (
                              <>
                                Data source: {dataSources.items[0]?.name || 'Exchange feeds'} • 
                                {dataSources.items[0]?.freshnessSec < 60 
                                  ? `${dataSources.items[0]?.freshnessSec}s` 
                                  : `${Math.round((dataSources.items[0]?.freshnessSec || 0) / 60)}m`
                                } • 
                                Quality {Math.round((dataSources.items[0]?.quality || 0.96) * 100)}%
                              </>
                            ) : (
                              'Data source: Exchange feeds'
                            )}
                      </div>
                    </div>
                  </CardContent>
                </Card>
                {/* Metrics tile: Price Stability, Price Synchronization, Environmental Sensitivity */}
                <Card className="bg-bg-tile border-0 shadow-[0_1px_0_rgba(0,0,0,0.20)] rounded-xl">
                  <CardContent className="p-0">
                    {/* Price Stability */}
                    <div className="p-3">
                      <div className="flex items-center justify-between">
                        <div className="flex items-center gap-2.5">
                          <TrendingUp className="w-4 h-4 text-[#a1a1aa]" />
                          <div>
                            <div className="text-[#f9fafb] font-medium text-xs">Price Stability</div>
                                <div className="text-[10px] text-[#a1a1aa]">
                                  How steady your prices are vs competitors
                                </div>
                                <div className="text-[9px] text-[#a1a1aa] mt-0.5">2m ago • 45s</div>
                          </div>
                        </div>
                        <div className="text-right">
                              {metricsLoading ? (
                                <div className="animate-pulse">
                                  <div className="h-4 bg-[#2a2a2a] rounded w-8 mb-1"></div>
                                  <div className="h-3 bg-[#2a2a2a] rounded w-12"></div>
                                </div>
                              ) : metricsError ? (
                                <div className="text-center">
                                  <div className="text-xs text-[#fca5a5] mb-1">Error</div>
                                  <div className="text-[10px] text-[#a1a1aa]">Retry</div>
                                </div>
                              ) : metricsOverview ? (
                                <>
                                  <div className="flex items-center gap-1.5">
                                    <div className="text-[#f9fafb] font-bold text-sm">
                                      {metricsOverview.items.find(m => m.key === 'stability')?.score || 65}
                                    </div>
                                    <div className={`text-xs ${
                                      metricsOverview.items.find(m => m.key === 'stability')?.direction === 'UP' ? 'text-[#fca5a5]' :
                                      metricsOverview.items.find(m => m.key === 'stability')?.direction === 'DOWN' ? 'text-[#a7f3d0]' :
                                      'text-[#a1a1aa]'
                                    }`}>
                                      {metricsOverview.items.find(m => m.key === 'stability')?.direction === 'UP' ? '↑' :
                                       metricsOverview.items.find(m => m.key === 'stability')?.direction === 'DOWN' ? '↓' : '→'}
                                    </div>
                                  </div>
                          <div className="text-[10px] text-[#a1a1aa]">out of 100</div>
                                </>
                              ) : (
                                <>
                              <div className="flex items-center gap-1.5">
                                <div className="text-[#f9fafb] font-bold text-sm">65</div>
                                <div className="text-[#fca5a5] text-xs">✗</div>
                              </div>
                          <div className="text-[10px] text-[#a1a1aa]">out of 100</div>
                                </>
                              )}
                        </div>
                      </div>
                    </div>
                    
                    {/* Separator line */}
                        <div
                          className="border-t border-[#2a2a2a]/70 border-opacity-70"
                          style={{ borderTopWidth: "0.5px" }}
                        ></div>
                    
                    {/* Price Synchronization */}
                    <div className="p-3">
                      <div className="flex items-center justify-between">
                        <div className="flex items-center gap-2.5">
                          <GitBranch className="w-4 h-4 text-[#a1a1aa]" />
                          <div>
                            <div className="text-[#f9fafb] font-medium text-xs">Price Sync</div>
                                <div className="text-[10px] text-[#a1a1aa]">
                                  How closely prices move with others
                                </div>
                                <div className="text-[9px] text-[#a1a1aa] mt-0.5">1m ago • 32s</div>
                          </div>
                        </div>
                        <div className="text-right">
                              {metricsLoading ? (
                                <div className="animate-pulse">
                                  <div className="h-4 bg-[#2a2a2a] rounded w-8 mb-1"></div>
                                  <div className="h-3 bg-[#2a2a2a] rounded w-12"></div>
                                </div>
                              ) : metricsError ? (
                                <div className="text-center">
                                  <div className="text-xs text-[#fca5a5] mb-1">Error</div>
                                  <div className="text-[10px] text-[#a1a1aa]">Retry</div>
                                </div>
                              ) : metricsOverview ? (
                                <>
                                  <div className="flex items-center gap-1.5">
                                    <div className="text-[#f9fafb] font-bold text-sm">
                                      {metricsOverview.items.find(m => m.key === 'synchronization')?.score || 18}
                                    </div>
                                    <div className={`text-xs ${
                                      metricsOverview.items.find(m => m.key === 'synchronization')?.direction === 'UP' ? 'text-[#fca5a5]' :
                                      metricsOverview.items.find(m => m.key === 'synchronization')?.direction === 'DOWN' ? 'text-[#a7f3d0]' :
                                      'text-[#a1a1aa]'
                                    }`}>
                                      {metricsOverview.items.find(m => m.key === 'synchronization')?.direction === 'UP' ? '↑' :
                                       metricsOverview.items.find(m => m.key === 'synchronization')?.direction === 'DOWN' ? '↓' : '→'}
                                    </div>
                                  </div>
                                  <div className="text-[10px] text-[#a1a1aa]">out of 100</div>
                                </>
                              ) : (
                                <>
                              <div className="flex items-center gap-1.5">
                          <div className="text-[#f9fafb] font-bold text-sm">18</div>
                                <div className="text-[#a7f3d0] text-xs">✓</div>
                              </div>
                          <div className="text-[10px] text-[#a1a1aa]">out of 100</div>
                                </>
                              )}
                        </div>
                      </div>
                    </div>
                    
                    {/* Separator line */}
                        <div
                          className="border-t border-[#2a2a2a]/70 border-opacity-70"
                          style={{ borderTopWidth: "0.5px" }}
                        ></div>
                    
                    {/* Environmental Sensitivity */}
                    <div className="p-3">
                      <div className="flex items-center justify-between">
                        <div className="flex items-center gap-2.5">
                          <Activity className="w-4 h-4 text-[#a1a1aa]" />
                          <div>
                            <div className="text-[#f9fafb] font-medium text-xs">Environmental Sensitivity</div>
                                <div className="text-[10px] text-[#a1a1aa]">
                                  How well you react to shifts
                                </div>
                                <div className="text-[9px] text-[#a1a1aa] mt-0.5">30s ago • 18s</div>
                          </div>
                        </div>
                        <div className="text-right">
                              {metricsLoading ? (
                                <div className="animate-pulse">
                                  <div className="h-4 bg-[#2a2a2a] rounded w-8 mb-1"></div>
                                  <div className="h-3 bg-[#2a2a2a] rounded w-12"></div>
                                </div>
                              ) : metricsError ? (
                                <div className="text-center">
                                  <div className="text-xs text-[#fca5a5] mb-1">Error</div>
                                  <div className="text-[10px] text-[#a1a1aa]">Retry</div>
                                </div>
                              ) : metricsOverview ? (
                                <>
                                  <div className="flex items-center gap-1.5">
                                    <div className="text-[#f9fafb] font-bold text-sm">
                                      {metricsOverview.items.find(m => m.key === 'environmentalSensitivity')?.score || 82}
                                    </div>
                                    <div className={`text-xs ${
                                      metricsOverview.items.find(m => m.key === 'environmentalSensitivity')?.direction === 'UP' ? 'text-[#fca5a5]' :
                                      metricsOverview.items.find(m => m.key === 'environmentalSensitivity')?.direction === 'DOWN' ? 'text-[#a7f3d0]' :
                                      'text-[#a1a1aa]'
                                    }`}>
                                      {metricsOverview.items.find(m => m.key === 'environmentalSensitivity')?.direction === 'UP' ? '↑' :
                                       metricsOverview.items.find(m => m.key === 'environmentalSensitivity')?.direction === 'DOWN' ? '↓' : '→'}
                                    </div>
                                  </div>
                                  <div className="text-[10px] text-[#a1a1aa]">out of 100</div>
                                </>
                              ) : (
                                <>
                              <div className="flex items-center gap-1.5">
                          <div className="text-[#f9fafb] font-bold text-sm">82</div>
                                <div className="text-[#a7f3d0] text-xs">✓</div>
                              </div>
                          <div className="text-[10px] text-[#a1a1aa]">out of 100</div>
                                </>
                              )}
                        </div>
                      </div>
                    </div>
                  </CardContent>
                </Card>

                {/* Combined tile: Market Data Feed, Regulatory Notices */}
                <Card className="bg-bg-tile border-0 shadow-[0_1px_0_rgba(0,0,0,0.20)] rounded-xl">
                  <CardContent className="p-0">
                        {/* Bloomberg Data Feed */}
                    <div className="p-3">
                      <div className="flex items-center justify-between">
                        <div className="flex items-center gap-2.5">
                              <Database className="w-4 h-4 text-[#a1a1aa]" />
                          <div>
                                <div className="text-[#f9fafb] font-medium text-xs">Enable Exchange Data Feed</div>
                                <div className="text-[10px] text-[#a1a1aa]">Real-time trading data and analytics</div>
                                <div className="text-[9px] text-[#a1a1aa] mt-0.5">
                                  Live pricing • Depth • Order flow
                            </div>
                          </div>
                        </div>
                            <div className="ml-4">
                              <button
                                onClick={() => setBloombergDataFeed(!bloombergDataFeed)}
                                className={`w-10 h-5 rounded-full relative transition-colors duration-200 ${
                                  bloombergDataFeed ? "bg-[#86a789]" : "bg-[#374151]"
                                }`}
                              >
                                <div
                                  className={`w-4 h-4 bg-white rounded-full absolute top-0.5 transition-transform duration-200 ${
                                    bloombergDataFeed ? "right-0.5" : "left-0.5"
                                  }`}
                                ></div>
                              </button>
                            </div>
                      </div>
                    </div>
                    
                    {/* Separator line */}
                        <div
                          className="border-t border-[#2a2a2a]/70 border-opacity-70"
                          style={{ borderTopWidth: "0.5px" }}
                        ></div>
                    
                    {/* Regulatory Notices */}
                    <div className="p-3">
                      <div className="flex items-center justify-between">
                        <div className="flex items-center gap-2.5">
                          <FileText className="w-4 h-4 text-[#a1a1aa]" />
                          <div>
                            <div className="text-[#f9fafb] font-medium text-xs">Regulatory Notices</div>
                            <div className="text-[10px] text-[#a1a1aa]">
                              Key compliance updates
                            </div>
                          </div>
                        </div>
                        <Button
                          size="sm"
                          className={dashboardCtaBtnClass}
                        >
                          Connect
                        </Button>
                      </div>
                    </div>
                  </CardContent>
                </Card>

                {/* Sixth tile: Assign Reviewers */}
                <Card className="bg-bg-tile border-0 shadow-[0_1px_0_rgba(0,0,0,0.20)] rounded-xl">
                  <CardContent className="p-4 text-center">
                    <h3 className="text-[#f9fafb] font-medium mb-1.5 text-xs">Assign Reviewers</h3>
                    <p className="text-[10px] text-[#a1a1aa] mb-2.5">
                      Invite oversight to review monitoring outputs.
                    </p>
                    <Button
                      className={dashboardCtaBtnClass}
                    >
                      Invite Your Team
                    </Button>
                  </CardContent>
                </Card>
              </div>
            )}
            {/* Configuration Page */}
            {activeSidebarItem === "configuration" && (
              <div className="space-y-6 max-w-2xl">
                {/* Pricing Analysis Settings Section */}
                <Card className="bg-bg-tile border-0 shadow-[0_1px_0_rgba(0,0,0,0.20)] rounded-xl">
                  <CardContent className="p-0">
                    {/* Section Header */}
                    <div className="px-4 py-3 border-b border-[#2a2a2a]">
                          <h2 className="text-sm font-medium text-[#f9fafb]">Coordination Analysis Settings</h2>
                    </div>
                    {/* Configuration Item 1 */}
                    <div className="p-4">
                      <div className="flex items-center justify-between">
                        <div className="flex-1">
                              <div className="flex items-start gap-2">
                                <Activity className="w-4 h-4 text-[#a1a1aa] self-center" />
                                <div>
                                  <div className="text-xs font-medium text-[#f9fafb]">
                                    Automatically Detect Market Changes
                          </div>
                                  <div className="text-[10px] text-[#a1a1aa] mt-0.5">
                                    Auto-detect significant market shifts
                                  </div>
                                </div>
                              </div>
                        </div>
                        <div className="ml-4">
                          <button 
                            onClick={() => setAutoDetectMarketChanges(!autoDetectMarketChanges)}
                            className={`w-10 h-5 rounded-full relative transition-colors duration-200 ${
                                  autoDetectMarketChanges ? "bg-[#86a789]" : "bg-[#374151]"
                                }`}
                              >
                                <div
                                  className={`w-4 h-4 bg-white rounded-full absolute top-0.5 transition-transform duration-200 ${
                                    autoDetectMarketChanges ? "right-0.5" : "left-0.5"
                                  }`}
                                ></div>
                          </button>
                        </div>
                      </div>
                    </div>
                    
                    {/* Horizontal Divider */}
                        <div
                          className="border-t border-[#2a2a2a]/70 border-opacity-70"
                          style={{ borderTopWidth: "0.5px" }}
                        ></div>
                    
                    {/* Configuration Item 2 */}
                    <div className="p-4">
                      <div className="flex items-center justify-between">
                        <div className="flex-1">
                              <div className="flex items-start gap-2">
                                <TrendingUp className="w-4 h-4 text-[#a1a1aa] self-center" />
                                <div>
                                  <div className="text-xs font-medium text-[#f9fafb]">Price Change Threshold</div>
                                  <div className="text-[10px] text-[#a1a1aa] mt-0.5">
                                    Trigger level for analysis
                          </div>
                        </div>
                              </div>
                            </div>
                            <div className="ml-4 relative">
                              <select
                            value={changeThreshold}
                            onChange={(e) => setChangeThreshold(e.target.value)}
                                className="bg-bg-tile border border-[#2a2a2a] rounded-md px-3 py-1.5 text-xs text-[#f9fafb] cursor-pointer hover:bg-[#2a2a2a] focus:border-[#60a5fa] focus:outline-none focus:ring-1 focus:ring-[#60a5fa] transition-colors duration-200 appearance-none pr-8"
                              >
                                <option value="5%">5%</option>
                                <option value="10%">10%</option>
                                <option value="15%">15%</option>
                                <option value="20%">20%</option>
                                <option value="25%">25%</option>
                              </select>
                              <ChevronDown className="absolute right-2 top-1/2 transform -translate-y-1/2 w-3 h-3 text-[#71717a] pointer-events-none" />
                        </div>
                      </div>
                    </div>
                    
                    {/* Horizontal Divider */}
                        <div
                          className="border-t border-[#2a2a2a]/70 border-opacity-70"
                          style={{ borderTopWidth: "0.5px" }}
                        ></div>
                    
                    {/* Configuration Item 3 */}
                    <div className="p-4">
                      <div className="flex items-center justify-between">
                        <div className="flex-1">
                              <div className="flex items-start gap-2">
                                <BarChart3 className="w-4 h-4 text-[#a1a1aa] self-center" />
                                <div>
                            <div className="text-xs font-medium text-[#f9fafb]">Confidence Level</div>
                                  <div className="text-[10px] text-[#a1a1aa] mt-0.5">
                                    Confidence required for alerts
                          </div>
                        </div>
                              </div>
                            </div>
                            <div className="ml-4 relative">
                              <select
                            value={confidenceLevel}
                            onChange={(e) => setConfidenceLevel(e.target.value)}
                                className="w-20 h-8 bg-bg-tile border border-[#2a2a2a] rounded text-xs text-[#f9fafb] text-center appearance-none cursor-pointer hover:bg-[#2a2a2a] transition-colors duration-200 pr-6"
                              >
                                <option value="95%">95%</option>
                                <option value="90%">90%</option>
                                <option value="85%">85%</option>
                                <option value="80%">80%</option>
                                <option value="75%">75%</option>
                                <option value="70%">70%</option>
                              </select>
                              <ChevronDown className="absolute right-1 top-1/2 transform -translate-y-1/2 w-3 h-3 text-[#a1a1aa] pointer-events-none" />
                        </div>
                      </div>
                    </div>
                  </CardContent>
                </Card>

                {/* Monitoring Engine Settings Section */}
                <Card className="bg-bg-tile border-0 shadow-[0_1px_0_rgba(0,0,0,0.20)] rounded-xl">
                  <CardContent className="p-0">
                    {/* Section Header */}
                    <div className="px-4 py-3 border-b border-[#2a2a2a]">
                      <h2 className="text-sm font-medium text-[#f9fafb]">Monitoring Engine Settings</h2>
                    </div>
                    {/* Configuration Item 1 */}
                    <div className="p-4">
                      <div className="flex items-center justify-between">
                        <div className="flex-1">
                              <div className="flex items-start gap-2">
                                <Zap className="w-4 h-4 text-[#a1a1aa] self-center" />
                                <div>
                            <div className="text-xs font-medium text-[#f9fafb]">Enable Live Monitoring</div>
                                  <div className="text-[10px] text-[#a1a1aa] mt-0.5">
                                    Real-time risk analysis
                          </div>
                                </div>
                              </div>
                        </div>
                        <div className="ml-4">
                          <button 
                            onClick={() => setEnableLiveMonitoring(!enableLiveMonitoring)}
                            className={`w-10 h-5 rounded-full relative transition-colors duration-200 ${
                                  enableLiveMonitoring ? "bg-[#86a789]" : "bg-[#374151]"
                                }`}
                              >
                                <div
                                  className={`w-4 h-4 bg-white rounded-full absolute top-0.5 transition-transform duration-200 ${
                                    enableLiveMonitoring ? "right-0.5" : "left-0.5"
                                  }`}
                                ></div>
                          </button>
                        </div>
                      </div>
                    </div>
                    
                    {/* Horizontal Divider */}
                        <div
                          className="border-t border-[#2a2a2a]/70 border-opacity-70"
                          style={{ borderTopWidth: "0.5px" }}
                        ></div>
                    
                    {/* Configuration Item 2 */}
                    <div className="p-4">
                      <div className="flex items-center justify-between">
                        <div className="flex-1">
                              <div className="flex items-start gap-2">
                                <Clock className="w-4 h-4 text-[#a1a1aa] self-center" />
                                <div>
                            <div className="text-xs font-medium text-[#f9fafb]">Update Frequency</div>
                                  <div className="text-[10px] text-[#a1a1aa] mt-0.5">Analysis interval</div>
                          </div>
                        </div>
                            </div>
                            <div className="ml-4 relative">
                              <select
                            value={updateFrequency}
                            onChange={(e) => setUpdateFrequency(e.target.value)}
                                className="w-20 h-8 bg-bg-tile border border-[#2a2a2a] rounded text-xs text-[#f9fafb] text-center appearance-none cursor-pointer hover:bg-[#2a2a2a] transition-colors duration-200 pr-6"
                              >
                                <option value="1m">1m</option>
                                <option value="5m">5m</option>
                                <option value="10m">10m</option>
                                <option value="15m">15m</option>
                                <option value="30m">30m</option>
                                <option value="1h">1h</option>
                              </select>
                              <ChevronDown className="absolute right-1 top-1/2 transform -translate-y-1/2 w-3 h-3 text-[#a1a1aa] pointer-events-none" />
                        </div>
                      </div>
                    </div>
                    
                    {/* Horizontal Divider */}
                        <div
                          className="border-t border-[#2a2a2a]/70 border-opacity-70"
                          style={{ borderTopWidth: "0.5px" }}
                        ></div>
                    
                    {/* Configuration Item 3 */}
                    <div className="p-4">
                      <div className="flex items-center justify-between">
                        <div className="flex-1">
                              <div className="flex items-start gap-2">
                                <Settings className="w-4 h-4 text-[#a1a1aa] self-center" />
                                <div>
                            <div className="text-xs font-medium text-[#f9fafb]">Sensitivity Level</div>
                                  <div className="text-[10px] text-[#a1a1aa] mt-0.5">
                                    Detection sensitivity
                          </div>
                        </div>
                              </div>
                            </div>
                            <div className="ml-4 relative">
                              <select
                            value={sensitivityLevel}
                            onChange={(e) => setSensitivityLevel(e.target.value)}
                                className="w-20 h-8 bg-bg-tile border border-[#2a2a2a] rounded text-xs text-[#f9fafb] text-center appearance-none cursor-pointer hover:bg-[#2a2a2a] transition-colors duration-200 pr-6"
                              >
                                <option value="Low">Low</option>
                                <option value="Medium">Medium</option>
                                <option value="High">High</option>
                              </select>
                              <ChevronDown className="absolute right-1 top-1/2 transform -translate-y-1/2 w-3 h-3 text-[#a1a1aa] pointer-events-none" />
                        </div>
                      </div>
                    </div>
                  </CardContent>
                </Card>

                {/* Data Quality Controls Section */}
                <Card className="bg-bg-tile border-0 shadow-[0_1px_0_rgba(0,0,0,0.20)] rounded-xl">
                  <CardContent className="p-0">
                    {/* Section Header */}
                    <div className="px-4 py-3 border-b border-[#2a2a2a]">
                      <h2 className="text-sm font-medium text-[#f9fafb]">Data Quality Controls</h2>
                    </div>
                    {/* Configuration Item 1 */}
                    <div className="p-4">
                      <div className="flex items-center justify-between">
                        <div className="flex-1">
                              <div className="flex items-start gap-2">
                                <ShieldCheck className="w-4 h-4 text-[#a1a1aa] self-center" />
                                <div>
                            <div className="text-xs font-medium text-[#f9fafb]">Check Data Quality</div>
                                  <div className="text-[10px] text-[#a1a1aa] mt-0.5">
                                    Validate accuracy and consistency
                          </div>
                                </div>
                              </div>
                        </div>
                        <div className="ml-4">
                          <button 
                            onClick={() => setCheckDataQuality(!checkDataQuality)}
                            className={`w-10 h-5 rounded-full relative transition-colors duration-200 ${
                                  checkDataQuality ? "bg-[#86a789]" : "bg-[#374151]"
                                }`}
                              >
                                <div
                                  className={`w-4 h-4 bg-white rounded-full absolute top-0.5 transition-transform duration-200 ${
                                    checkDataQuality ? "right-0.5" : "left-0.5"
                                  }`}
                                ></div>
                          </button>
                        </div>
                      </div>
                    </div>
                    
                    {/* Horizontal Divider */}
                        <div
                          className="border-t border-[#2a2a2a]/70 border-opacity-70"
                          style={{ borderTopWidth: "0.5px" }}
                        ></div>
                    
                    {/* Configuration Item 2 */}
                    <div className="p-4">
                      <div className="flex items-center justify-between">
                        <div className="flex-1">
                              <div className="flex items-start gap-2">
                                <Clock className="w-4 h-4 text-[#a1a1aa] self-center" />
                                <div>
                            <div className="text-xs font-medium text-[#f9fafb]">Max Data Age</div>
                                  <div className="text-[10px] text-[#a1a1aa] mt-0.5">
                                    Max age before backup
                          </div>
                        </div>
                              </div>
                            </div>
                            <div className="ml-4 relative">
                              <select
                            value={maxDataAge}
                            onChange={(e) => setMaxDataAge(e.target.value)}
                                className="w-20 h-8 bg-bg-tile border border-[#2a2a2a] rounded text-xs text-[#f9fafb] text-center appearance-none cursor-pointer hover:bg-[#2a2a2a] transition-colors duration-200 pr-6"
                              >
                                <option value="10m">10m</option>
                                <option value="30m">30m</option>
                                <option value="1h">1h</option>
                                <option value="24h">24h</option>
                              </select>
                              <ChevronDown className="absolute right-1 top-1/2 transform -translate-y-1/2 w-3 h-3 text-[#a1a1aa] pointer-events-none" />
                            </div>
                          </div>
                        </div>
                      </CardContent>
                    </Card>
                  </div>
                )}
                {/* Data Sources Page */}
                {activeSidebarItem === "data-sources" && (
                  <div className="space-y-6">
                    {/* Connect Your Data */}
                    <Card className="bg-bg-tile border-0 shadow-[0_1px_0_rgba(0,0,0,0.20)] rounded-xl">
                      <CardContent className="p-0">
                        {/* Section Header */}
                        <div className="px-4 py-3 border-b border-[#2a2a2a]">
                          <h2 className="text-sm font-medium text-[#f9fafb]">Connect Your Data</h2>
                        </div>
                        {/* Configuration Items */}
                        <div className="p-4">
                          <div className="flex items-center justify-between">
                            <div className="flex-1">
                              <div className="flex items-start gap-2">
                                <Upload className="w-4 h-4 text-[#a1a1aa] self-center" />
                                <div>
                                  <div className="text-xs font-medium text-[#f9fafb]">File Upload</div>
                                  <div className="text-[10px] text-[#a1a1aa] mt-0.5">
                                    CSV, JSON, Parquet files • Up to 100MB
                                  </div>
                                </div>
                              </div>
                            </div>
                            <Button
                              size="sm"
                              className={dashboardCtaBtnClass}
                            >
                              Connect
                            </Button>
                          </div>
                        </div>
                        <div
                          className="px-4 py-3 border-t border-[#2a2a2a]/70 border-opacity-70"
                          style={{ borderTopWidth: "0.5px" }}
                        >
                          <div className="flex items-center justify-between">
                            <div className="flex-1">
                              <div className="flex items-start gap-2">
                                <Zap className="w-4 h-4 text-[#a1a1aa] self-center" />
                                <div>
                                  <div className="text-xs font-medium text-[#f9fafb]">API Integration</div>
                                  <div className="text-[10px] text-[#a1a1aa] mt-0.5">
                                    Real-time pricing feeds • REST/GraphQL
                                  </div>
                                </div>
                              </div>
                            </div>
                            <Button
                              size="sm"
                              className={dashboardCtaBtnClass}
                            >
                              Connect
                            </Button>
                          </div>
                        </div>
                        <div
                          className="px-4 py-3 border-t border-[#2a2a2a]/70 border-opacity-70"
                          style={{ borderTopWidth: "0.5px" }}
                        >
                          <div className="flex items-center justify-between">
                            <div className="flex-1">
                              <div className="flex items-start gap-2">
                                <Database className="w-4 h-4 text-[#a1a1aa] self-center" />
                                <div>
                                  <div className="text-xs font-medium text-[#f9fafb]">Database Connection</div>
                                  <div className="text-[10px] text-[#a1a1aa] mt-0.5">
                                    PostgreSQL, MongoDB • Direct connection
                                  </div>
                                </div>
                              </div>
                            </div>
                            <Button
                              size="sm"
                              className={dashboardCtaBtnClass}
                            >
                              Connect
                            </Button>
                          </div>
                        </div>
                        <div
                          className="px-4 py-3 border-t border-[#2a2a2a]/70 border-opacity-70"
                          style={{ borderTopWidth: "0.5px" }}
                        >
                          <div className="flex items-center justify-between">
                            <div className="flex-1">
                              <div className="flex items-start gap-2">
                                <Cloud className="w-4 h-4 text-[#a1a1aa] self-center" />
                                <div>
                                  <div className="text-xs font-medium text-[#f9fafb]">Cloud Storage</div>
                                  <div className="text-[10px] text-[#a1a1aa] mt-0.5">
                                    S3, Azure Blob • Automated sync
                                  </div>
                                </div>
                              </div>
                            </div>
                            <Button
                              size="sm"
                              className={dashboardCtaBtnClass}
                            >
                              Connect
                            </Button>
                          </div>
                        </div>
                      </CardContent>
                    </Card>

                    {/* API Keys */}
                    <Card className="bg-bg-tile border-0 shadow-[0_1px_0_rgba(0,0,0,0.20)] rounded-xl">
                      <CardContent className="p-4">
                        <h3 className="text-xs font-medium text-[#f9fafb] mb-3">API Keys</h3>
                        <div className="space-y-2">
                          <button className="w-full text-left p-3 bg-bg-surface hover:bg-[#2a2a2a] rounded-lg text-xs text-[#f9fafb] transition-colors flex items-center justify-between">
                            <div>
                              <div className="font-medium">Generate new API key</div>
                              <div className="text-[10px] text-[#a1a1aa] mt-0.5">
                                Create secure access tokens for data integration
                              </div>
                            </div>
                            <SquarePlus className="w-4 h-4 text-[#a1a1aa] flex-shrink-0" />
                          </button>
                        </div>
                      </CardContent>
                    </Card>
                  </div>
                )}
                {/* AI Economists Page */}
                {activeSidebarItem === "ai-economists" && (
                  <div className="space-y-6">
                    {/* Quick Analysis */}
                    <Card className="bg-bg-tile border-0 shadow-[0_1px_0_rgba(0,0,0,0.20)] rounded-xl">
                      <CardContent className="p-4">
                        {/* Updated Quick Analysis header font size from text-xs to text-sm */}
                        <h3 className="text-sm font-medium text-[#f9fafb] mb-3">Quick Analysis</h3>
                        <div className="space-y-2">
                          <button className="w-full text-left p-3 bg-bg-surface hover:bg-[#2a2a2a] rounded-lg text-xs text-[#f9fafb] transition-colors flex items-center justify-between">
                            <div>
                              <div className="font-medium">Analyze Pricing</div>
                              <div className="text-[10px] text-[#a1a1aa] mt-0.5">
                                Identify trends and anomalies
                              </div>
                            </div>
                            <SquareChevronRight className="w-4 h-4 text-[#a1a1aa] flex-shrink-0" />
                          </button>
                          <button className="w-full text-left p-3 bg-bg-surface hover:bg-[#2a2a2a] rounded-lg text-xs text-[#f9fafb] transition-colors flex items-center justify-between">
                            <div>
                              <div className="font-medium">Check Compliance</div>
                              <div className="text-[10px] text-[#a1a1aa] mt-0.5">
                                Review regulatory gaps
                              </div>
                            </div>
                            <SquareChevronRight className="w-4 h-4 text-[#a1a1aa] flex-shrink-0" />
                          </button>
                          <button className="w-full text-left p-3 bg-bg-surface hover:bg-[#2a2a2a] rounded-lg text-xs text-[#f9fafb] transition-colors flex items-center justify-between">
                            <div>
                              <div className="font-medium">Generate Report</div>
                              <div className="text-[10px] text-[#a1a1aa] mt-0.5">
                                Comprehensive analysis doc
                              </div>
                            </div>
                            <SquareChevronRight className="w-4 h-4 text-[#a1a1aa] flex-shrink-0" />
                          </button>
                          <button 
                            onClick={handleEvidenceExport}
                            disabled={evidenceLoading}
                            className="w-full text-left p-3 bg-bg-surface hover:bg-[#2a2a2a] rounded-lg text-xs text-[#f9fafb] transition-colors flex items-center justify-between disabled:opacity-50 disabled:cursor-not-allowed"
                          >
                            <div>
                              <div className="font-medium">
                                {evidenceLoading ? 'Generating...' : 'Evidence Bundle'}
                              </div>
                              <div className="text-[10px] text-[#a1a1aa] mt-0.5">
                                Cryptographic timestamps
                              </div>
                            </div>
                            <SquareChevronRight className="w-4 h-4 text-[#a1a1aa] flex-shrink-0" />
                          </button>
                        </div>
                      </CardContent>
                    </Card>

                    {/* Available Agents */}
                    <Card className="bg-bg-tile border-0 shadow-[0_1px_0_rgba(0,0,0,0.20)] rounded-xl">
                      <CardContent className="p-0">
                        {/* Section Header */}
                        <div className="px-4 py-3 border-b border-[#2a2a2a]">
                          <h2 className="text-sm font-medium text-[#f9fafb]">Agent Type</h2>
                        </div>
                        {/* Configuration Items */}
                        <div className="p-4">
                          <div className="flex items-center justify-between">
                            <div className="flex-1">
                              <div className="flex items-start gap-2">
                                <Brain className="w-4 h-4 text-[#a1a1aa] self-center" />
                                <div>
                                  <div className="text-xs font-medium text-[#f9fafb]">General Analyst</div>
                                  <div className="text-[10px] text-[#a1a1aa] mt-0.5">
                                    Accuracy: 94.2% • Response time: 1.2s
                                  </div>
                                </div>
                              </div>
                            </div>
                            <button 
                              onClick={() => setActiveAgent(activeAgent === "general" ? null : "general")}
                              className={`w-10 h-5 rounded-full relative transition-colors duration-200 ${
                                activeAgent === "general" ? "bg-[#86a789]" : "bg-[#374151]"
                              }`}
                              aria-pressed={activeAgent === "general"}
                            >
                              <div
                                className={`w-4 h-4 bg-white rounded-full absolute top-0.5 transition-transform duration-200 ${
                                  activeAgent === "general" ? "right-0.5" : "left-0.5"
                                }`}
                              ></div>
                            </button>
                          </div>
                        </div>
                        <div
                          className="px-4 py-3 border-t border-[#2a2a2a]/70 border-opacity-70"
                          style={{ borderTopWidth: "0.5px" }}
                        >
                          <div className="flex items-center justify-between">
                            <div className="flex-1">
                              <div className="flex items-start gap-2">
                                <ScaleIcon className="w-4 h-4 text-[#a1a1aa] self-center" />
                                <div>
                                  <div className="text-xs font-medium text-[#f9fafb]">Competition Lawyer</div>
                                  <div className="text-[10px] text-[#a1a1aa] mt-0.5">
                                    Accuracy: 97.8% • Response time: 2.1s
                                  </div>
                                </div>
                              </div>
                            </div>
                            <button 
                              onClick={() => setActiveAgent(activeAgent === "compliance" ? null : "compliance")}
                              className={`w-10 h-5 rounded-full relative transition-colors duration-200 ${
                                activeAgent === "compliance" ? "bg-[#86a789]" : "bg-[#374151]"
                              }`}
                              aria-pressed={activeAgent === "compliance"}
                            >
                              <div
                                className={`w-4 h-4 bg-white rounded-full absolute top-0.5 transition-transform duration-200 ${
                                  activeAgent === "compliance" ? "right-0.5" : "left-0.5"
                                }`}
                              ></div>
                            </button>
                          </div>
                        </div>
                        <div
                          className="px-4 py-3 border-t border-[#2a2a2a]/70 border-opacity-70"
                          style={{ borderTopWidth: "0.5px" }}
                        >
                          <div className="flex items-center justify-between">
                            <div className="flex-1">
                              <div className="flex items-start gap-2">
                                <TrendingUp className="w-4 h-4 text-[#a1a1aa] self-center" />
                                <div>
                                  <div className="text-xs font-medium text-[#f9fafb]">Pricing Economist</div>
                                  <div className="text-[10px] text-[#a1a1aa] mt-0.5">
                                    Accuracy: 96.1% • Response time: 1.8s
                                  </div>
                                </div>
                              </div>
                            </div>
                            <button 
                              onClick={() => setActiveAgent(activeAgent === "pricing" ? null : "pricing")}
                              className={`w-10 h-5 rounded-full relative transition-colors duration-200 ${
                                activeAgent === "pricing" ? "bg-[#86a789]" : "bg-[#374151]"
                              }`}
                              aria-pressed={activeAgent === "pricing"}
                            >
                              <div
                                className={`w-4 h-4 bg-white rounded-full absolute top-0.5 transition-transform duration-200 ${
                                  activeAgent === "pricing" ? "right-0.5" : "left-0.5"
                                }`}
                              ></div>
                            </button>
                          </div>
                        </div>
                        <div
                          className="px-4 py-3 border-t border-[#2a2a2a]/70 border-opacity-70"
                          style={{ borderTopWidth: "0.5px" }}
                        >
                          <div className="flex items-center justify-between">
                            <div className="flex-1">
                              <div className="flex items-start gap-2">
                                <BarChart3 className="w-4 h-4 text-[#a1a1aa] self-center" />
                                <div>
                                  <div className="text-xs font-medium text-[#f9fafb]">Data Scientist</div>
                                  <div className="text-[10px] text-[#a1a1aa] mt-0.5">
                                    Accuracy: 95.7% • Response time: 1.5s
                                  </div>
                                </div>
                              </div>
                            </div>
                            <button 
                              onClick={() => setActiveAgent(activeAgent === "data" ? null : "data")}
                              className={`w-10 h-5 rounded-full relative transition-colors duration-200 ${
                                activeAgent === "data" ? "bg-[#86a789]" : "bg-[#374151]"
                              }`}
                              aria-pressed={activeAgent === "data"}
                            >
                              <div
                                className={`w-4 h-4 bg-white rounded-full absolute top-0.5 transition-transform duration-200 ${
                                  activeAgent === "data" ? "right-0.5" : "left-0.5"
                                }`}
                              ></div>
                            </button>
                          </div>
                        </div>
                      </CardContent>
                    </Card>
                  </div>
                )}
                {/* Health Checks Page */}
                {activeSidebarItem === "health-checks" && (
                  <div className="space-y-3 max-w-2xl">
                    {/* Top tile - Copy of 2nd tile from Overview (with graph) */}
                    <Card className="bg-bg-tile border-0 shadow-[0_1px_0_rgba(0,0,0,0.20)] rounded-xl">
                      <CardContent className="p-6">
                        <div className="flex items-center justify-between mb-4">
                          <h3 className="text-xs font-medium text-[#f9fafb]">Your System Integrity</h3>
                          <div className="flex gap-2">
                            <button
                              onClick={() => setSelectedTimeframe("30d")}
                              className={`text-xs px-2 py-1 ${selectedTimeframe === "30d" ? "text-[#f9fafb] bg-[#3a3a3a] rounded" : "text-[#a1a1aa] hover:text-[#f9fafb]"}`}
                            >
                              30d
                            </button>
                            <button
                              onClick={() => setSelectedTimeframe("6m")}
                              className={`text-xs px-2 py-1 ${selectedTimeframe === "6m" ? "text-[#f9fafb] bg-[#3a3a3a] rounded" : "text-[#a1a1aa] hover:text-[#f9fafb]"}`}
                            >
                              6m
                            </button>
                            <button
                              onClick={() => setSelectedTimeframe("1y")}
                              className={`text-xs px-2 py-1 ${selectedTimeframe === "1y" ? "text-[#f9fafb] bg-[#3a3a3a] rounded" : "text-[#a1a1aa] hover:text-[#f9fafb]"}`}
                            >
                              1y
                            </button>
                            <button
                              onClick={() => setSelectedTimeframe("ytd")}
                              className={`text-xs px-2 py-1 ${selectedTimeframe === "ytd" ? "text-[#f9fafb] bg-[#3a3a3a] rounded" : "text-[#a1a1aa] hover:text-[#f9fafb]"}`}
                            >
                              YTD
                            </button>
                          </div>
                        </div>

                        <div className="grid grid-cols-1 gap-6 sm:grid-cols-2 mb-10">
                          <div className="rounded-lg bg-bg-surface shadow-[0_1px_0_rgba(0,0,0,0.10)] p-3">
                            <div className="text-xl font-bold text-[#f9fafb]">84 out of 100</div>
                            <div className="text-xs text-[#a7f3d0]">Pass</div>
                          </div>
                          <div className="rounded-lg bg-bg-surface/40 shadow-[0_1px_0_rgba(0,0,0,0.10)] p-3">
                            <div className="text-xl font-bold text-[#f9fafb]">67%</div>
                            <div className="text-xs text-[#a1a1aa]">Compliance Readiness</div>
                          </div>
                        </div>

                        <div className="h-80">
                          <ResponsiveContainer width="100%" height="100%">
                            <LineChart
                              data={[
                                {
                                  date: "Jan 25",
                                  "Convergence Rate": 25,
                                  "Data Integrity": 18,
                                  "Evidence Chain": 82,
                                  "Runtime Stability": 81,
                                },
                                {
                                  date: "Feb 25",
                                  "Convergence Rate": 28,
                                  "Data Integrity": 22,
                                  "Evidence Chain": 85,
                                  "Runtime Stability": 79,
                                },
                                {
                                  date: "Mar 25",
                                  "Convergence Rate": 32,
                                  "Data Integrity": 25,
                                  "Evidence Chain": 88,
                                  "Runtime Stability": 83,
                                },
                                {
                                  date: "Apr 25",
                                  "Convergence Rate": 29,
                                  "Data Integrity": 19,
                                  "Evidence Chain": 84,
                                  "Runtime Stability": 77,
                                },
                                {
                                  date: "May 25",
                                  "Convergence Rate": 35,
                                  "Data Integrity": 28,
                                  "Evidence Chain": 90,
                                  "Runtime Stability": 85,
                                },
                                {
                                  date: "Jun 25",
                                  "Convergence Rate": 31,
                                  "Data Integrity": 24,
                                  "Evidence Chain": 87,
                                  "Runtime Stability": 82,
                                },
                                {
                                  date: "Jul 25",
                                  "Convergence Rate": 38,
                                  "Data Integrity": 31,
                                  "Evidence Chain": 92,
                                  "Runtime Stability": 88,
                                },
                                {
                                  date: "Aug 25",
                                  "Convergence Rate": 42,
                                  "Data Integrity": 35,
                                  "Evidence Chain": 94,
                                  "Runtime Stability": 91,
                                },
                              ]}
                              margin={{ top: 5, right: 30, left: 20, bottom: 5 }}
                            >
                              <XAxis
                                dataKey="date"
                                axisLine={false}
                                tickLine={false}
                                tick={{ fill: "#a1a1aa", fontSize: 10 }}
                              />
                              <YAxis
                                axisLine={false}
                                tickLine={false}
                                tick={{ fill: "#a1a1aa", fontSize: 10 }}
                                label={{
                                  value: "System Health Score",
                                  angle: -90,
                                  position: "insideLeft",
                                  style: { textAnchor: "middle", fill: "#a1a1aa", fontSize: 10 },
                                }}
                              />
                              <CartesianGrid strokeDasharray="3 3" stroke="#2a2a2a" opacity={0.75} />

                              <Tooltip
                                cursor={false}
                                content={({ active, payload, label }: { active?: boolean; payload?: any[]; label?: string }) => {
                                  if (active && payload && payload.length) {
                                    return (
                                      <div className="bg-black border border-[#1a1a1a] rounded-lg p-3 shadow-2xl shadow-black/50">
                                        <p className="text-[#a1a1aa] text-[10px] mb-1.5">{label}</p>
                                        {payload.map((entry: any, index: number) => (
                                          <div key={index} className="flex items-center gap-2 text-[9px]">
                                            <div
                                              className="w-2 h-2 rounded-full"
                                              style={{ backgroundColor: entry.color }}
                                            />
                                            <span className="text-[#f9fafb] font-semibold">
                                              {entry.name}: <span className="font-bold">{entry.value}/100</span>
                                            </span>
                        </div>
                                        ))}
                      </div>
                                    )
                                  }
                                  return null
                                }}
                              />
                              <Line
                                type="monotone"
                                dataKey="Convergence Rate"
                                stroke="#a8b2d1"
                                strokeWidth={2}
                                dot={{ fill: "#a8b2d1", strokeWidth: 0, r: 3 }}
                                activeDot={{ r: 4, stroke: "#a8b2d1", strokeWidth: 2, fill: "#0f0f10" }}
                              />
                              <Line
                                type="monotone"
                                dataKey="Data Integrity"
                                stroke="#b5c4a8"
                                strokeWidth={2}
                                dot={{ fill: "#b5c4a8", strokeWidth: 0, r: 3 }}
                                activeDot={{ r: 4, stroke: "#b5c4a8", strokeWidth: 2, fill: "#0f0f10" }}
                              />
                              <Line
                                type="monotone"
                                dataKey="Evidence Chain"
                                stroke="#d4a5a5"
                                strokeWidth={2}
                                dot={{ fill: "#d4a5a5", strokeWidth: 0, r: 3 }}
                                activeDot={{ r: 4, stroke: "#d4a5a5", strokeWidth: 2, fill: "#0f0f10" }}
                              />
                              <Line
                                type="monotone"
                                dataKey="Runtime Stability"
                                stroke="#a8a8b5"
                                strokeWidth={2}
                                dot={{ fill: "#a8a8b5", strokeWidth: 0, r: 3 }}
                                activeDot={{ r: 4, stroke: "#a8a8b5", strokeWidth: 2, fill: "#0f0f10" }}
                              />
                            </LineChart>
                          </ResponsiveContainer>
                        </div>
                        {/* Data source indicator */}
                        <div className="text-[9px] text-[#71717a] mt-2 text-center">
                          Data source: Internal Monitoring
                        </div>
                      </CardContent>
                    </Card>

                    {/* Bottom tile - Copy of 3rd tile from Overview (with 4 rows of content) */}
                    <Card className="bg-bg-tile border-0 shadow-[0_1px_0_rgba(0,0,0,0.20)] rounded-xl">
                      <CardContent className="p-0">
                        {/* Convergence Rate */}
                        <div className="p-3">
                          <div className="flex items-center justify-between">
                            <div className="flex items-center gap-2.5">
                              <Target className="w-4 h-4 text-[#a1a1aa]" />
                              <div>
                                <div className="text-[#f9fafb] font-medium text-xs">Convergence Rate</div>
                                <div className="text-[10px] text-[#a1a1aa]">
                                  How often the model runs without errors
                                </div>
                                <div className="text-[9px] text-[#a1a1aa] mt-0.5">2m ago • 45s</div>
                              </div>
                            </div>
                            <div className="text-right">
                              <div className="flex items-center gap-1.5">
                                <div className="text-[#f9fafb] font-bold text-sm">25</div>
                                <div className="text-[#fca5a5] text-xs">✗</div>
                              </div>
                              <div className="text-[10px] text-[#a1a1aa]">out of 100</div>
                            </div>
                          </div>
                        </div>

                        {/* Separator line */}
                        <div
                          className="border-t border-[#2a2a2a]/70 border-opacity-70"
                          style={{ borderTopWidth: "0.5px" }}
                        ></div>

                        {/* Data Integrity */}
                        <div className="p-3">
                          <div className="flex items-center justify-between">
                            <div className="flex items-center gap-2.5">
                              <Shield className="w-4 h-4 text-[#a1a1aa]" />
                              <div>
                                <div className="text-[#f9fafb] font-medium text-xs">Data Integrity</div>
                                <div className="text-[10px] text-[#a1a1aa]">
                                  Checks if market data is valid and clean
                                </div>
                                <div className="text-[9px] text-[#a1a1aa] mt-0.5">5m ago • 1m 12s</div>
                              </div>
                            </div>
                            <div className="text-right">
                              <div className="flex items-center gap-1.5">
                                <div className="text-[#f9fafb] font-bold text-sm">18</div>
                                <div className="text-[#a7f3d0] text-xs">✓</div>
                              </div>
                              <div className="text-[10px] text-[#a1a1aa]">out of 100</div>
                            </div>
                          </div>
                        </div>

                        {/* Separator line */}
                        <div
                          className="border-t border-[#2a2a2a]/70 border-opacity-70"
                          style={{ borderTopWidth: "0.5px" }}
                        ></div>

                        {/* Evidence Chain */}
                        <div className="p-3">
                          <div className="flex items-center justify-between">
                            <div className="flex items-center gap-2.5">
                              <Link className="w-4 h-4 text-[#a1a1aa]" />
                              <div>
                                <div className="text-[#f9fafb] font-medium text-xs">Evidence Chain</div>
                                <div className="text-[10px] text-[#a1a1aa]">
                                  Ensures results are timestamped for audit
                                </div>
                                <div className="text-[9px] text-[#a1a1aa] mt-0.5">30s ago • 18s</div>
                              </div>
                            </div>
                            <div className="text-right">
                              <div className="flex items-center gap-1.5">
                                <div className="text-[#f9fafb] font-bold text-sm">82</div>
                                <div className="text-[#a7f3d0] text-xs">✓</div>
                              </div>
                              <div className="text-[10px] text-[#a1a1aa]">out of 100</div>
                            </div>
                          </div>
                        </div>

                        {/* Separator line */}
                        <div
                          className="border-t border-[#2a2a2a]/70 border-opacity-70"
                          style={{ borderTopWidth: "0.5px" }}
                        ></div>

                        {/* Runtime Stability */}
                        <div className="p-3">
                          <div className="flex items-center justify-between">
                            <div className="flex items-center gap-2.5">
                              <Gauge className="w-4 h-4 text-[#a1a1aa]" />
                              <div>
                                <div className="text-[#f9fafb] font-medium text-xs">Runtime Stability</div>
                                <div className="text-[10px] text-[#a1a1aa]">
                                  Tracks run speed vs targets
                                </div>
                                <div className="text-[9px] text-[#a1a1aa] mt-0.5">Updated just now</div>
                              </div>
                            </div>
                            <div className="text-right">
                              <div className="flex items-center gap-1.5">
                                <div className="text-[#f9fafb] font-bold text-sm">81</div>
                                <div className="text-[#a7f3d0] text-xs">✓</div>
                              </div>
                              <div className="text-[10px] text-[#a1a1aa]">out of 100</div>
                            </div>
                          </div>
                    </div>
                  </CardContent>
                </Card>
              </div>
                )}
                {/* Events Log Page */}
                {activeSidebarItem === "events-log" && (
                  <div className="space-y-3 max-w-2xl">
                    {/* Simplified header with responsive layout */}
                    <div className="bg-transparent overflow-x-hidden px-4">
                      <div className="flex flex-wrap items-center gap-2 justify-between mb-4">
                        {/* Right Container - Log Event Button */}
                        <div className="flex justify-end">
                          <Button
                            variant="outline"
                            size="sm"
                            className="text-xs bg-transparent border-[#2a2a2a] text-[#f9fafb] hover:bg-bg-tile"
                            onClick={() => {
                              setActiveTab("agents")
                              setInitialAgentMessage("")
                              // Trigger the event logging flow
                              setTimeout(() => {
                                handleSendMessage("Help me log a market event")
                              }, 100)
                            }}
                          >
                            <SquarePen className="w-3 h-3 mr-1" />
                            Log event
                          </Button>
                        </div>
                      </div>
                    </div>

                    <EventsTable 
                      timeframe={selectedTimeframe}
                      region="US"
                      industry="CRYPTO"
                      onLogEvent={() => {
                        setActiveTab("agents")
                        setInitialAgentMessage("")
                        // Trigger the event logging flow
                        setTimeout(() => {
                          handleSendMessage("Help me log a market event")
                        }, 100)
                      }}
                    />
                  </div>
                )}

                {/* Billing Page */}
                {activeSidebarItem === "billing" && (
                  <div className="space-y-6 max-w-4xl">
                    <Card className="bg-bg-tile border-0 shadow-[0_1px_0_rgba(0,0,0,0.20)] rounded-xl">
                      <CardContent className="p-6">
                        {/* Title Section */}
                        <div className="mb-4">
                          <h3 className="text-xs font-medium text-[#f9fafb]">Your Invoice</h3>
                        </div>

                        {/* Left and Right Containers */}
                        <div className="grid grid-cols-1 gap-6 sm:grid-cols-2 mb-10">
                          {/* Left Container - Pricing Info */}
                          <div className="rounded-lg bg-bg-surface shadow-[0_1px_0_rgba(0,0,0,0.10)] p-3">
                            <div className="text-xl font-bold text-[#f9fafb]">US$ 0.00</div>
                            <div className="text-xs text-[#a1a1aa]">September 2025</div>
                          </div>
                          {/* Right Container - Empty and Transparent */}
                          <div className="rounded-lg bg-transparent p-3"></div>
                        </div>

                        {/* General Content Area - Table Content */}
                        <div className="overflow-hidden">
                          <table className="w-full">
                            <thead>
                              <tr className="border-b border-[#2a2a2a]/70">
                                <th className="text-left text-xs text-[#a1a1aa] font-medium pb-3">Type</th>
                                <th className="text-right text-xs text-[#a1a1aa] font-medium pb-3">Cost</th>
                                <th className="text-right text-xs text-[#a1a1aa] font-medium pb-3">Qty</th>
                                <th className="text-right text-xs text-[#a1a1aa] font-medium pb-3">Total</th>
                              </tr>
                            </thead>
                            <tbody>
                              <tr className="border-b border-[#2a2a2a]/70">
                                <td className="py-3 text-xs text-[#f9fafb]">Subtotal:</td>
                                <td className="text-right text-xs text-[#f9fafb] py-3"></td>
                                <td className="text-right text-xs text-[#f9fafb] py-3"></td>
                                <td className="text-right text-xs text-[#f9fafb] py-3">US$0.00</td>
                              </tr>
                            </tbody>
                          </table>
                        </div>

                        <div className="mt-6 text-center text-[10px] text-[#a1a1aa]">
                          No invoices found for September 2025
                        </div>
                      </CardContent>
                    </Card>
                  </div>
                )}

                {/* Compliance Reports Page */}
                {activeSidebarItem === "compliance" && (
                  <div className="space-y-3 max-w-2xl">
                    {/* Simplified header with mobile-responsive layout */}
                    <div className="bg-transparent">
                      <div className="flex items-center justify-between mb-4">
                        {/* Date Range and Time Tabs - Hidden on mobile */}
                        <div className="hidden md:flex items-center gap-4 report-filters">
                          {/* Date Range Button */}
                          <Button
                            variant="outline"
                            size="sm"
                            className="text-xs bg-transparent border-[#2a2a2a] text-[#f9fafb] hover:bg-bg-tile"
                          >
                            Jan 01 - Sep 05
                            <ChevronDown className="w-3 h-3 ml-1" />
                          </Button>

                          {/* Time Tabs */}
                          <div className="flex gap-1">
                            <Button
                              variant="outline"
                              size="sm"
                              className="text-xs bg-transparent border-[#2a2a2a] text-[#a1a1aa] hover:bg-bg-tile hover:text-[#f9fafb]"
                            >
                              30d
                            </Button>
                            <Button
                              variant="outline"
                              size="sm"
                              className="text-xs bg-transparent border-[#2a2a2a] text-[#a1a1aa] hover:bg-bg-tile hover:text-[#f9fafb]"
                            >
                              6m
                            </Button>
                            <Button
                              variant="outline"
                              size="sm"
                              className="text-xs bg-transparent border-[#2a2a2a] text-[#a1a1aa] hover:bg-bg-tile hover:text-[#f9fafb]"
                            >
                              1y
                            </Button>
                            <Button
                              variant="outline"
                              size="sm"
                              className="text-xs bg-bg-tile border-[#2a2a2a] text-[#f9fafb]"
                            >
                              YTD
                            </Button>
                          </div>
                        </div>

                        {/* Export ZIP Button - Always visible, right-aligned */}
                        <div className="flex justify-end ml-auto min-w-max">
                          <Button
                            variant="outline"
                            size="sm"
                            className="text-xs bg-transparent border-[#2a2a2a] text-[#f9fafb] hover:bg-bg-tile"
                            onClick={handleEvidenceExport}
                            disabled={evidenceLoading}
                          >
                            <Download className="w-3 h-3 mr-1" />
                            {evidenceLoading ? 'Generating...' : 'Export ZIP'}
                          </Button>
                        </div>
                      </div>
                    </div>

                    <Card className="bg-bg-tile border-0 shadow-[0_1px_0_rgba(0,0,0,0.20)] rounded-xl">
                      <CardContent className="p-0">
                        {/* Title Section */}
                        <div className="px-4 py-3 border-b border-[#2a2a2a]">
                          <h2 className="text-sm font-medium text-[#f9fafb]">All Reports</h2>
                        </div>

                        {/* Event Status 1 */}
                        <div className="p-3">
                          <div className="flex items-center justify-between">
                            <div className="flex items-center gap-2.5">
                              <ShieldCheck className="w-4 h-4 text-[#a1a1aa]" />
                              <div>
                                <div className="text-[#f9fafb] font-medium text-xs">Monthly Compliance Report</div>
                                <div 
                                  className="text-[10px] text-[#a1a1aa]"
                                  title="Healthy: 3 instances of competitive adaptation to regime breaks"
                                  aria-label="Healthy: 3 instances of competitive adaptation to regime breaks"
                                >
                                  {truncateText("Healthy: 3 instances of competitive adaptation to regime breaks")}
                                </div>
                                <div className="text-[9px] text-[#a1a1aa] mt-0.5">2m ago • 45s</div>
                              </div>
                            </div>
                            <div className="text-right">
                              <Button
                                variant="outline"
                                size="sm"
                                className={dashboardCtaBtnClass}
                              >
                                Download
                              </Button>
                            </div>
                          </div>
                        </div>

                        {/* Separator line */}
                        <div
                          className="border-t border-[#2a2a2a]/70 border-opacity-70"
                          style={{ borderTopWidth: "0.5px" }}
                        ></div>

                        {/* Event Status 2 */}
                        <div className="p-3">
                          <div className="flex items-center justify-between">
                            <div className="flex items-center gap-2.5">
                              <Moon className="w-4 h-4 text-[#a1a1aa]" />
                              <div>
                                <div className="text-[#f9fafb] font-medium text-xs">Nightly Competitive Assessment</div>
                                <div 
                                  className="text-[10px] text-[#a1a1aa]"
                                  title="Spread Dispersion of 17 bps, ↑ +15% in 24 hrs"
                                  aria-label="Spread Dispersion of 17 bps, ↑ +15% in 24 hrs"
                                >
                                  {truncateText("Spread Dispersion of 17 bps, ↑ +15% in 24 hrs")}
                                </div>
                                <div className="text-[9px] text-[#a1a1aa] mt-0.5">1m ago • 32s</div>
                              </div>
                            </div>
                            <div className="text-right">
                              <Button
                                variant="outline"
                                size="sm"
                                className={dashboardCtaBtnClass}
                              >
                                Download
                              </Button>
                            </div>
                          </div>
                        </div>

                        {/* Separator line */}
                        <div
                          className="border-t border-[#2a2a2a]/70 border-opacity-70"
                          style={{ borderTopWidth: "0.5px" }}
                        ></div>

                        {/* Event Status 3 */}
                        <div className="p-3">
                          <div className="flex items-center justify-between">
                            <div className="flex items-center gap-2.5">
                              <Scale className="w-4 h-4 text-[#a1a1aa]" />
                              <div>
                                <div className="text-[#f9fafb] font-medium text-xs">Quarterly Evidence Bundle</div>
                                <div 
                                  className="text-[10px] text-[#a1a1aa]"
                                  title="96.8% statistical confidence over 18-month view"
                                  aria-label="96.8% statistical confidence over 18-month view"
                                >
                                  {truncateText("96.8% statistical confidence over 18-month view")}
                                </div>
                                <div className="text-[9px] text-[#a1a1aa] mt-0.5">30s ago • 18s</div>
                              </div>
                            </div>
                            <div className="text-right">
                              <Button
                                variant="outline"
                                size="sm"
                                className={dashboardCtaBtnClass}
                              >
                                Download
                              </Button>
                            </div>
                          </div>
                        </div>

                        {/* Pagination Info */}
                        <div className="px-4 py-3 border-t border-[#2a2a2a]">
                          <div className="flex items-center justify-between">
                            <div className="flex items-center gap-4 text-[10px] text-[#a1a1aa]">
                              <span>Showing 1 – 3 of 3 reports</span>
                              <div className="flex items-center gap-2">
                                <span>Rows per page:</span>
                                <select 
                                  className="bg-transparent border border-[#2a2a2a] rounded px-2 py-1 text-[#f9fafb] text-[10px]"
                                  aria-label="Rows per page"
                                >
                                  <option value="50">50</option>
                                  <option value="100">100</option>
                                </select>
                              </div>
                            </div>
                          </div>
                        </div>
                      </CardContent>
                    </Card>
                  </div>
                )}

                {/* Contact Us Page */}
                {activeSidebarItem === "contact" && (
                  <div className="space-y-3 max-w-2xl">
                    <Card className="bg-bg-tile border-0 shadow-[0_1px_0_rgba(0,0,0,0.20)] rounded-xl">
                      <CardContent className="p-4">
                        <h2 className="text-sm font-medium text-[#f9fafb] mb-2">Contact Us</h2>
                        <p className="text-xs text-[#a1a1aa] leading-relaxed">
                          For all support inquiries, including billing issues, receipts, and general assistance, please
                          email{" "}
                          <a href="mailto:hello@RBB.ai" className="text-[#60a5fa] hover:text-[#93c5fd] underline">
                            hello@RBB.ai
                          </a>
                          .
                        </p>
                      </CardContent>
                    </Card>
                  </div>
                )}
              </>
            )}
          </main>
        </div>
      </div>

      {/* GitHub Modal */}
      {isGitHubModalOpen && (
        <div className="fixed inset-0 z-50 flex items-center justify-center bg-black/50 backdrop-blur-sm">
          <div className="bg-zinc-900 border border-zinc-800 rounded-lg p-6 w-96 max-w-[90vw] shadow-xl">
            <div className="flex items-center gap-3 mb-4">
              <Github className="h-6 w-6 text-[#f9fafb]" />
              <h3 className="text-lg font-medium text-[#f9fafb]">Link GitHub Repository</h3>
            </div>
            <p className="text-sm text-zinc-300 mb-4">
              Enter the URL of the GitHub repository you want to connect:
            </p>
            <input
              type="url"
              value={gitHubRepoUrl}
              onChange={(e) => setGitHubRepoUrl(e.target.value)}
              placeholder="https://github.com/username/repository"
              className="w-full px-3 py-2 bg-zinc-800 border border-zinc-700 rounded-md text-[#f9fafb] placeholder-zinc-400 focus:outline-none focus:ring-2 focus:ring-[#86a789] focus:border-transparent"
              autoFocus
            />
            <div className="flex gap-3 mt-6 justify-end">
              <button
                onClick={() => {
                  setGitHubRepoUrl("")
                  setIsGitHubModalOpen(false)
                }}
                className="px-4 py-2 text-sm text-zinc-300 hover:text-[#f9fafb] border border-zinc-700 rounded-md hover:bg-zinc-800 transition-colors"
              >
                Cancel
              </button>
              <button
                onClick={handleGitHubConnect}
                disabled={!gitHubRepoUrl.trim()}
                className="px-4 py-2 text-sm bg-[#86a789] text-white rounded-md hover:bg-[#7a9a7a] disabled:opacity-50 disabled:cursor-not-allowed transition-colors"
              >
                Connect
              </button>
            </div>
          </div>
        </div>
      )}

      <style jsx>{`
        @keyframes blink {
          0%, 50% { opacity: 1; }
          51%, 100% { opacity: 0; }
        }
      `}</style>
    </div>
  )
}
<|MERGE_RESOLUTION|>--- conflicted
+++ resolved
@@ -2167,13 +2167,9 @@
                     </div>
 
                     <div className="mb-4">
-<<<<<<< HEAD
-                          <h3 className="text-xs font-medium text-[#f9fafb] mb-3">Algorithmic Coordination Diagnostic</h3>
-=======
                           <div className="flex items-center justify-between mb-3">
                             <h3 className="text-xs font-medium text-[#f9fafb]">Collusion Risk Score</h3>
                           </div>
->>>>>>> 65d0a936
                           <div className="grid grid-cols-1 gap-6 sm:grid-cols-2 mb-10">
                             <div className="rounded-lg bg-bg-surface shadow-[0_1px_0_rgba(0,0,0,0.10)] p-3 relative">
                               {/* Live indicator - pulsing green dot with frame */}
